--- conflicted
+++ resolved
@@ -547,12 +547,8 @@
     return nothing
 end
 
-<<<<<<< HEAD
-function _rref_col_swap(M::CTMatrixTypes, row_range::AbstractUnitRange{Int} = axes(M, 1), col_range::AbstractUnitRange{Int} = axes(M, 2))
-=======
 function _rref_col_swap(M::CTMatrixTypes, row_range::AbstractUnitRange{Int} = axes(M, 1),
     col_range::AbstractUnitRange{Int} = axes(M, 2))
->>>>>>> 93505402
 
     A = deepcopy(M)
     rnk, P = _rref_col_swap!(A, row_range, col_range)
