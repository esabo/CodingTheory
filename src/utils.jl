# Copyright (c) 2021 - 2024 Eric Sabo, Benjamin Ide
# All rights reserved.
#
# This source code is licensed under the BSD-style license found in the
# LICENSE file in the root directory of this source tree.

#############################
  # Generic Helper Functions
#############################

"""
    copy(C::T) where T <: AbstractCode

Returns a copy of the code `C`.
"""
function copy(C::T) where T <: AbstractCode
    C2 = deepcopy(C)
    hasfield(T, :F) && (C2.F = C.F;)
    hasfield(T, :E) && (C2.E = C.E;)
    hasfield(T, :R) && (C2.R = C.R;)
    hasfield(T, :C) && (C2.C = copy(C.C);)
    if hasfield(T, :Cvec)
        for i in eachindex(C.Cvec)
            C2.C[i] = copy(C.C[i])
        end
    end
    return C2
end

_has_equivalent_row_spaces(A::CTMatrixTypes, B::CTMatrixTypes) =
    return _remove_empty(rref(deepcopy(A))[2], :rows) == _remove_empty(rref(deepcopy(B))[2], :rows)

# """
#     reverse(v::CTMatrixTypes)
#     reverse!(v::CTMatrixTypes)

# Return the reverse of the vector `v`.
# """
# function reverse(v::CTMatrixTypes)
#     nr, nc = size(v)
#     if nr == 1
#         return v[:, end:-1:1]
#     elseif nc == 1
#         return v[end:-1:1, :]
#     else
#         throw(ArgumentError("Matrix must be a vector."))
#     end
# end

# function reverse!(v::CTMatrixTypes)
#     nr, nc = size(v)
#     if nr == 1
#         v[:, 1:end] = v[:, end:-1:1]
#     elseif nc == 1
#         v[1:end, :] = v[end:-1:1, :]
#     else
#         throw(ArgumentError("Matrix must be a vector."))
#     end
# end

# """
#     circshift(v::CTMatrixTypes, l::Int)

# Return the circular shift of the vector `v` by `l` bits.

# This is an overload of Base.circshift for type `CTMatrixTypes`.
# Either the number of rows or the number of columns must have dimension one.
# """
# function circshift(v::CTMatrixTypes, l::Int)
#     nr, nc = size(v)
#     if nr == 1
#         l = l % nc
#         l < 0 && (l = nc + l;)
#         vshift = zero_matrix(base_ring(v), 1, nc)
#         vshift[1, 1:l] = v[1, nc - l + 1:nc]
#         vshift[1, l + 1:end] = v[1, 1:nc - l]
#     elseif nc == 1
#         l = l % nr
#         l < 0 && (l = nr + l;)
#         vshift = zero_matrix(base_ring(v), nr, 1)
#         vshift[1:l, 1] = v[nr - l + 1:nr, 1]
#         vshift[l + 1:end, 1] = v[1:nr - l, 1]
#     else
#         throw(ArgumentError("Input matrix must be a vector."))
#     end
#     return vshift
# end

"""
    ⊕(A::CTMatrixTypes, B::CTMatrixTypes)
    direct_sum(A::CTMatrixTypes, B::CTMatrixTypes)

Return the direct sum of the two matrices `A` and `B`.
"""
function ⊕(A::T, B::T) where T <: CTMatrixTypes
    base_ring(A) == base_ring(B) || throw(ArgumentError("Matrices must be over the same base ring in direct_sum."))

    return vcat(hcat(A, zero_matrix(base_ring(B), nrows(A), ncols(B))),
        hcat(zero_matrix(base_ring(A), nrows(B), ncols(A)), B))
end
direct_sum(A::T, B::T) where T <: CTMatrixTypes = A ⊕ B

"""
    ⊗(A::CTMatrixTypes, B::CTMatrixTypes)
    kron(A::CTMatrixTypes, B::CTMatrixTypes)
    tensor_product(A::CTMatrixTypes, B::CTMatrixTypes)
    kronecker_product(A::CTMatrixTypes, B::CTMatrixTypes)

Return the Kronecker product of the two matrices `A` and `B`.
"""
⊗(A::Union{CTMatrixTypes, MatElem{<: ResElem}, MatElem{<: CTGroupAlgebra}}, B::Union{CTMatrixTypes, MatElem{<: ResElem}, MatElem{<: CTGroupAlgebra}}) = kronecker_product(A, B)
kron(A::Union{CTMatrixTypes, MatElem{<: ResElem}, MatElem{<: CTGroupAlgebra}}, B::Union{CTMatrixTypes, MatElem{<: ResElem}, MatElem{<: CTGroupAlgebra}}) = kronecker_product(A, B)
tensor_product(A::Union{CTMatrixTypes, MatElem{<: ResElem}, MatElem{<: CTGroupAlgebra}}, B::Union{CTMatrixTypes, MatElem{<: ResElem}, MatElem{<: CTGroupAlgebra}}) = kronecker_product(A, B)

# I think we should avoid length checking here and return it for entire matrix if given
# Hamming_weight(v::T) where T <: Union{CTMatrixTypes, gfp_mat, Vector{S}} where S <: Integer = count(i->(i != 0), v)
"""
    Hamming_weight(v::T) where T <: Union{CTMatrixTypes, Vector{S}} where S <: Integer
    weight(v::T) where T <: Union{CTMatrixTypes, Vector{S}} where S <: Integer
    wt(v::T) where T <: Union{CTMatrixTypes, Vector{S}} where S <: Integer

Return the Hamming weight of `v`.
"""
function Hamming_weight(v::T) where T <: Union{CTMatrixTypes, Vector{<:CTFieldElem}, Vector{S}, Adjoint{S, Vector{S}}, AbstractMatrix{S}} where S <: Integer
    count(x -> !iszero(x), v)
end
weight(v::T) where T <: Union{CTMatrixTypes, Vector{<:CTFieldElem}, Vector{S}, Adjoint{S, Vector{S}}, AbstractMatrix{S}} where S <: Integer = Hamming_weight(v)
wt(v::T) where T <: Union{CTMatrixTypes, Vector{<:CTFieldElem}, Vector{S}, Adjoint{S, Vector{S}}, AbstractMatrix{S}} where S <: Integer = Hamming_weight(v)

# TODO polish and export?
function row_wts_symplectic(A::Union{CTMatrixTypes, Matrix{<: Integer}, Matrix{Bool}})
    nc = size(A, 2)
    iseven(nc) || throw(ArgumentError("Input does not have even length"))
    n = div(nc, 2)
    return [count(!iszero(A[i, j]) || !iszero(A[i, j + n]) for j in 1:n) for i in axes(A, 1)]
end

# Hamming_weight(v::Matrix{Int}) = return sum(v)

# wt(v::Matrix{Int}) = count(x -> !iszero(x), v)

"""
    wt(f::CTPolyRingElem)

Return the number of nonzero coefficients of the polynomial `f`.
"""
wt(f::CTPolyRingElem) = Hamming_weight(collect(coefficients(f)))

# """
#     _min_wt_row(A::CTMatrixTypes)
#
# Return the minimum weight and corresponding index of the rows of `A`.
# """
function _min_wt_row(A::Union{CTMatrixTypes, Matrix{S}, LinearAlgebra.Adjoint{S, Matrix{S}}}) where S <: Integer
    w = size(A, 2) + 1
    i = 0
    for r in axes(A, 1)
        w_loc = 0
        for c in axes(A, 2)
            iszero(A[r,c]) || (w_loc += 1)
        end
        w_loc < w && (w = w_loc; i = r;)
    end
    return w, i
end

function _min_wt_col(A::Union{CTMatrixTypes, Matrix{S}, LinearAlgebra.Adjoint{S, Matrix{S}}}) where S <: Integer
    w = size(A, 1) + 1
    i = 0
    for c in axes(A, 2)
        w_loc = 0
        for r in axes(A, 1)
            iszero(A[r,c]) || (w_loc += 1)
        end
        w_loc < w && (w = w_loc; i = c;)
    end
    return w, i
end

"""
    Hamming_distance(u::T, v::T) where T <: Union{CTMatrixTypes, Vector{S}} where S <: Integer
    distance(u::T, v::T) where T <: Union{CTMatrixTypes, Vector{S}} where S <: Integer
    dist(u::T, v::T) where T <: Union{CTMatrixTypes, Vector{S}} where S <: Integer

Return the Hamming distance between `u` and `v`.
"""
Hamming_distance(u::T, v::T) where T <: Union{CTMatrixTypes, Vector{S}} where S <: Integer = Hamming_weight(u - v)
distance(u::T, v::T) where T <: Union{CTMatrixTypes, Vector{S}} where S <: Integer = Hamming_weight(u - v)
dist(u::T, v::T) where T <: Union{CTMatrixTypes, Vector{S}} where S <: Integer = Hamming_weight(u - v)

"""
    symplectic_inner_product(u::CTMatrixTypes, v::CTMatrixTypes)

Return the symplectic inner product of `u` and `v`.
"""
function symplectic_inner_product(u::CTMatrixTypes, v::CTMatrixTypes)
    (nrows(u) == 1 || ncols(u) == 1) || throw(ArgumentError("First argument of symplectic inner product is not a vector: dims = $(size(u, 1))."))
    (nrows(v) == 1 || ncols(v) == 1) || throw(ArgumentError("Second argument of symplectic inner product is not a vector: dims = $(size(v, 1))."))
    length(u) == length(v) || throw(ArgumentError("Vectors must be the same length in symplectic inner product."))
    iseven(length(u)) || throw(ArgumentError("Vectors must have even length in symplectic inner product."))
    base_ring(u) == base_ring(v) || throw(ArgumentError("Vectors must be over the same field in symplectic inner product."))
    
    ncols = div(length(u), 2)
    return sum(u[i + ncols] * v[i] - v[i + ncols] * u[i] for i in 1:ncols)
end

"""
    are_symplectic_orthogonal(A::CTMatrixTypes, B::CTMatrixTypes)

Return `true` if the rows of the matrices `A` and `B` are symplectic orthogonal.
"""
function are_symplectic_orthogonal(A::CTMatrixTypes, B::CTMatrixTypes)
    base_ring(A) == base_ring(B) || throw(ArgumentError("Matrices in product must both be over the same base ring."))
    
    return iszero(hcat(A[:, div(ncols(A), 2) + 1:end], -A[:, 1:div(ncols(A), 2)]) * transpose(B))
end

# function traceinnerproduct(u::CTMatrixTypes, v::CTMatrixTypes)
#
# end

"""
    Hermitian_inner_product(u::CTMatrixTypes, v::CTMatrixTypes)

Return the Hermitian inner product of `u` and `v`.
"""
function Hermitian_inner_product(u::CTMatrixTypes, v::CTMatrixTypes)
    (nrows(u) == 1 || ncols(u) == 1) || throw(ArgumentError("First argument of Hermitian inner product is not a vector: dims = $(size(u, 1))."))
    (nrows(v) == 1 || ncols(v) == 1) || throw(ArgumentError("Second argument of Hermitian inner product is not a vector: dims = $(size(v, 1))."))
    length(u) == length(v) || throw(ArgumentError("Vectors must be the same length in Hermitian inner product."))
    base_ring(u) == base_ring(v) || throw(ArgumentError("Vectors must be over the same field in Hermitian inner product."))
    q2 = order(base_ring(u))
    is_square(q2) || throw(ArgumentError("The Hermitian inner product is only defined over quadratic field extensions."))
    
    q = Int(sqrt(q2, check = false))
    return sum(u[i] * v[i]^q for i in 1:length(u))
end

"""
    Hermitian_conjugate_matrix(A::CTMatrixTypes)

Return the Hermitian conjugate of the matrix `A`.
"""
function Hermitian_conjugate_matrix(A::CTMatrixTypes)
    R = base_ring(A)
    q2 = order(R)
    is_square(q2) || throw(ArgumentError("The Hermitian conjugate is only defined over quadratic field extensions."))

    q = Int(sqrt(q2, check = false))
    # return matrix(R, A .^ q)
    return A .^ q
end

# TODO: entropy function is incomplete
# """
#     entropy(x::Real)

# Return the entropy of the real number `x`.
# """
# function entropy(x::Real)
#     x != 0 || return 0
#     (0 < x <= 1 - 1 / q) || error("Number should be in the range [0, 1 - 1/order(field)].")
#     F = parent(x)
#     q = order(F)
#     return x * (log(q, q - 1) - log(q, x)) - (1 - x) * log(q, 1 - x)
# end

_Flint_matrix_element_to_Julia_int(x::fpMatrix, i::Int, j::Int) = ccall((:nmod_mat_get_entry,
    Oscar.Nemo.libflint), Int, (Ref{fpMatrix}, Int, Int), x, i - 1 , j - 1)

_Flint_matrix_to_Julia_int_matrix(A) = [ _Flint_matrix_element_to_Julia_int(A, i, j) for i in
    1:nrows(A), j in 1:ncols(A)]

_Flint_matrix_to_Julia_int_vector(A) = vec(_Flint_matrix_to_Julia_int_matrix(A))

function _Flint_matrix_to_Julia_bit_matrix(A::CTMatrixTypes)
    order(base_ring(A)) == 2 || throw(DomainError(A, "Only works for binary matrices"))
    BitMatrix(_Flint_matrix_to_Julia_int_matrix(A))
end

function _Flint_matrix_to_Julia_bool_matrix(A::CTMatrixTypes)
    order(base_ring(A)) == 2 || throw(DomainError(A, "Only works for binary matrices"))
    Matrix{Bool}(_Flint_matrix_to_Julia_int_matrix(A))
end

function _Flint_matrix_to_Julia_T_matrix(A::CTMatrixTypes, ::Type{T}) where T <: Number
    Matrix{T}(_Flint_matrix_to_Julia_int_matrix(A))
end

"""
Assumes the input is in rref form and returns the indexs of the columns that do not contain a pivot entry.
Note that rref form here requires pivot entries have been normalized to 1.
"""
function _rref_non_pivot_cols(A::CTMatrixTypes, type::Symbol = :nsp)
    type ∈ (:sp, :nsp) || throw(DomainError(type, "Parameter should be `:sp` (sparse) or `:nsp` (not sparse)."))

    if type == :sp
        return setdiff(collect(1:ncols(A)), [x.pos[1] for x in A])
    else
        nonpivots = Vector{Int}()
        i = 1
        j = 1
        nr, nc = size(A)
        while i <= nr && j <= nc
            if is_one(A[i, j])
                i += 1
                j += 1
            else
                push!(nonpivots, j)
                j += 1
            end
        end
        append!(nonpivots, j:nc)
        return nonpivots
    end
end

function _quotient_space(big::T, small::T, alg::Symbol=:sys_eqs) where T <: CTMatrixTypes
    alg ∈ [:VS, :sys_eqs] || throw(ArgumentError("Unknown algorithm type"))

    if alg == :VS
        F = base_ring(big)
        V = vector_space(F, ncols(big))
        U, U_to_V = sub(V, [V(small[i, :]) for i in 1:nrows(small)])
        W, W_to_V = sub(V, [V(big[i, :]) for i in 1:nrows(big)])
        gens_of_U_in_W = Vector{typeof(gens(U)[1])}(undef, length(gens(U)))
        # gens_of_U_in_W = [preimage(W_to_V, U_to_V(g)) for g in gens(U)]
        Threads.@threads for i in 1:length(gens(U))
            gens_of_U_in_W[i] = preimage(W_to_V, U_to_V(gens(U)[i]))
        end
        U_in_W, _ = sub(W, gens_of_U_in_W)
        Q, W_to_Q = quo(W, U_in_W)
        iszero(dim(Q)) && (return zero_matrix(F, 1, ncols(big));)
        C2_mod_C1_basis = [W_to_V(x) for x in [preimage(W_to_Q, g) for g in gens(Q)]]
        F_basis = [[F(C2_mod_C1_basis[j][i]) for i in 1:AbstractAlgebra.dim(parent(C2_mod_C1_basis[1]))] for j in 1:length(C2_mod_C1_basis)]
        return matrix(F, length(F_basis), length(F_basis[1]), reduce(vcat, F_basis))
    else
        # solve the system x big = small
        # sol contains the way to write the rows of small in terms of the rows of big
        # if big is of the form (big = small ∪ (big / small)), then this will have zeros for the rows
        # corresponding to the basis of the quotient
        # in the general case, anything without a pivot in the row reduction is not required to make
        # the elements of small and therefore lie in the quotient space
        flag, sol = can_solve_with_solution(big, small, side=:left)
        !flag && error("Cannot solve system for quotient")
        _, rref_sol = rref(sol)
        if typeof(rref_sol) <: SMat{W, Vector{W}} where W <: CTFieldElem
            nonpivots = _rref_non_pivot_cols(rref_sol, :sp)
            return reduce(vcat, [big[r, :] for r in nonpivots])
        else
            return big[_rref_non_pivot_cols(rref_sol, :nsp), :]
        end
    end
end

# NOTE: This code works for sorted vectors with unique elements, but can be improved a bit in that case. It does not work otherwise, e.g.:
#   largestconsecrun([1,1,1,4]) == 4
# function largestconsecrun(arr::Vector{Int})
#     n = length(arr)
#     maxlen = 1
#     for i in 1:n
#         mn = arr[i]
#         mx = arr[i]
#         for j in (i + 1):n
#             mn = min(mn, arr[j])
#             mx = max(mx, arr[j])
#             if (mx - mn) == (j - i)
#                 maxlen = max(maxlen, mx - mn + 1)
#             end
#         end
#     end
#     return maxlen
# end

function _remove_empty(A::Union{CTMatrixTypes, Matrix{<: Number}, BitMatrix, Matrix{Bool}},
    type::Symbol)
    
    type ∈ (:rows, :cols) || throw(ArgumentError("Unknown type in _remove_empty"))
    
    del = Vector{Int}()
    if type == :rows
        for r in axes(A, 1)
            flag = true
            for c in axes(A, 2)
                if !iszero(A[r, c])
                    flag = false
                    break
                end
            end
            flag && append!(del, r)
        end
        return isempty(del) ? A : A[setdiff(axes(A, 1), del), :]
    elseif type == :cols
        for c in axes(A, 2)
            flag = true
            for r in axes(A, 1)
                if !iszero(A[r, c])
                    flag = false
                    break
                end
            end
            flag && append!(del, c)
        end
        return isempty(del) ? A : A[:, setdiff(axes(A, 2), del)]
    end
end

function _rref_no_col_swap(M::CTMatrixTypes, row_range::AbstractUnitRange{Int} = axes(M, 1),
    col_range::AbstractUnitRange{Int} = axes(M, 2))

    A = deepcopy(M)
    _rref_no_col_swap!(A, row_range, col_range)
    return A
end

function _rref_no_col_swap_binary(A::Union{BitMatrix, Matrix{Bool}, Matrix{<: Integer}},
    row_range::AbstractUnitRange{Int} = axes(A, 1), col_range::AbstractUnitRange{Int} = axes(A, 2))

    B = deepcopy(A)
    _rref_no_col_swap_binary!(B, row_range, col_range)
    return B
end

function _rref_no_col_swap!(A::CTMatrixTypes, row_range::AbstractUnitRange{Int} = axes(A, 1),
    col_range::AbstractUnitRange{Int} = axes(A, 2))

    # don't do anything to A if the range is empty
    isempty(row_range) && return nothing
    isempty(col_range) && return nothing

    i = first(row_range)
    j = first(col_range)
    nr = last(row_range)
    nc = last(col_range)
    if Int(order(base_ring(A))) != 2
        while i <= nr && j <= nc
            # find first pivot
            ind = 0
            for k in i:nr
                if !iszero(A[k, j])
                    ind = k
                    break
                end
            end

            if !iszero(ind)
                # normalize pivot
                if !isone(A[ind, j])
                    A[ind, :] *= inv(A[ind, j])
                end

                # swap to put the pivot in the next row
                if ind != i
                    A[i, :], A[ind, :] = A[ind, :], A[i, :]
                end

                # eliminate
                for k in row_range
                    if k != i
                        # do a manual loop here to reduce allocations
                        d = A[k, j]
                        @simd for l in axes(A, 2)
                            A[k, l] = (A[k, l] - d * A[i, l])
                        end
                    end
                end
                i += 1
            end
            j += 1
        end
    else
        while i <= nr && j <= nc
            # find first pivot
            ind = 0
            for k in i:nr
                if !iszero(A[k, j])
                    ind = k
                    break
                end
            end
    
            if !iszero(ind)
                # swap to put the pivot in the next row
                if ind != i
                    A[i, :], A[ind, :] = A[ind, :], A[i, :]
                end
    
                # eliminate
                for k in row_range
                    if k != i
                        if isone(A[k, j])
                            # do a manual loop here to reduce allocations
                            @simd for l in axes(A, 2)
                                A[k, l] += A[i, l]
                            end
                        end
                    end
                end
                i += 1
            end
            j += 1
        end
    end
    return nothing
end

function _rref_no_col_swap_binary!(A::Union{BitMatrix, Matrix{Bool}, Matrix{<: Integer}},
    row_range::AbstractUnitRange{Int} = axes(A, 1), col_range::AbstractUnitRange{Int} = axes(A, 2))

    isempty(row_range) && return nothing
    isempty(col_range) && return nothing
    i = first(row_range)
    j = first(col_range)
    nr = last(row_range)
    nc = last(col_range)
    while i <= nr && j <= nc
        # find first pivot
        ind = 0
        for k in i:nr
            if !iszero(A[k, j])
                ind = k
                break
            end
        end

        if !iszero(ind)
            # swap to put the pivot in the next row
            if ind != i
                A[i, :], A[ind, :] = A[ind, :], A[i, :]
            end

            # eliminate
            for k in row_range
                if k != i
                    if !iszero(A[k, j])
                        # do a manual loop here to reduce allocations
                        @simd for l in axes(A, 2)
                            A[k, l] ⊻= A[i, l]
                        end
                    end
                end
            end
            i += 1
        end
        j += 1
    end
    return nothing
end

function _rref_col_swap(M::CTMatrixTypes, row_range::AbstractUnitRange{Int} = axes(M, 1),
    col_range::AbstractUnitRange{Int} = axes(M, 2))

    A = deepcopy(M)
    rnk, P = _rref_col_swap!(A, row_range, col_range)
    return rnk, A, P
end

function _rref_col_swap!(A::CTMatrixTypes, row_range::AbstractUnitRange{Int} = axes(A, 1),
    col_range::AbstractUnitRange{Int} = axes(A, 2))

    # don't do anything to A if the range is empty, return rank 0 and missing permutation matrix
    isempty(row_range) && return 0, missing
    isempty(col_range) && return 0, missing

    nc_A = ncols(A)

    rnk = 0
    i = first(row_range)
    j = first(col_range)
    nr = last(row_range)
    nc = last(col_range)
    # permutation matrix required to return to rowspace if column swap done
    P = identity_matrix(base_ring(A), nc_A)
    if Int(order(base_ring(A))) != 2
        while i <= nr && j <= nc
            # find first pivot
            ind = 0
            for k in i:nr
                if !iszero(A[k, j])
                    ind = k
                    break
                end
            end

            # need to column swap
            if iszero(ind)
                for k in j + 1:nc
                    for l in i:nr
                        if !iszero(A[l, k])
                            ismissing(P) && (P = identity_matrix(base_ring(A), nc_A);)
                            swap_cols!(A, k, j)
                            swap_rows!(P, k, j)
                            ind = l
                            break
                        end
                    end
                end
            end

            # if true, the rest of the submatrix is zero
            if iszero(ind)
                return rnk, P
            else
                # normalize pivot
                if !isone(A[ind, j])
                    A[ind:ind, :] *= inv(A[ind, j])
                end

                # swap to put the pivot in the next row
                ind != i && swap_rows!(A, ind, i)

                # eliminate
                for k = first(row_range):nr
                    if k != i
                        # do a manual loop here to reduce allocations
                        d = A[k, j]
                        @simd for l = 1:nc_A
                            A[k, l] = (A[k, l] - d * A[i, l])
                        end
                    end
                end
            end
            i += 1
            j += 1
            rnk += 1
        end
    else
        while i <= nr && j <= nc
            # find first pivot
            ind = 0
            for k in i:nr
                if !iszero(A[k, j])
                    ind = k
                    break
                end
            end
    
            # need to column swap
            if iszero(ind)
                for k in j + 1:nc
                    for l in i:nr
                        if !iszero(A[l, k])
                            ismissing(P) && (P = identity_matrix(base_ring(A), nc_A);)
                            swap_cols!(A, k, j)
                            swap_rows!(P, k, j)
                            ind = l
                            break
                        end
                    end
                end
            end
    
            # if true, the rest of the submatrix is zero
            if iszero(ind)
                return rnk, P
            else    
                # swap to put the pivot in the next row
                ind != i && swap_rows!(A, ind, i)
    
                # eliminate
                for k = first(row_range):nr
                    if k != i
                        if isone(A[k, j])
                            # do a manual loop here to reduce allocations
                            @simd for l = 1:nc_A
                                A[k, l] += A[i, l]
                            end
                        end
                    end
                end
            end
            i += 1
            j += 1
            rnk += 1
        end
    end
    return rnk, P
end

function _rref_col_swap_perm(M::CTMatrixTypes, row_range::AbstractUnitRange{Int} = axes(M, 1), col_range::AbstractUnitRange{Int} = axes(M, 2))

    A = deepcopy(M)
    rnk, P = _rref_col_swap_perm!(A, row_range, col_range)
    return rnk, A, P
end

function _rref_col_swap_perm!(A::CTMatrixTypes, row_range::AbstractUnitRange{Int} = axes(A, 1),
    col_range::AbstractUnitRange{Int} = axes(A, 2))

    # don't do anything to A if the range is empty, return rank 0 and missing permutation matrix
    isempty(row_range) && return 0, missing
    isempty(col_range) && return 0, missing

    nc_A = ncols(A)

    rnk = 0
    i = first(row_range)
    j = first(col_range)
    nr = last(row_range)
    nc = last(col_range)
    sym_group = symmetric_group(nc)
    # permutation to return to rowspace if column swap done
    P = cperm(sym_group) 
    if Int(order(base_ring(A))) != 2
        while i <= nr && j <= nc
            # find first pivot
            ind = 0
            for k in i:nr
                if !iszero(A[k, j])
                    ind = k
                    break
                end
            end

            # need to column swap
            if iszero(ind)
                for k in j + 1:nc
                    for l in i:nr
                        if !iszero(A[l, k])
                            swap_cols!(A, k, j)
                            P = P * cperm(sym_group, [k,j])
                            ind = l
                            break
                        end
                    end
                end
            end

            # if true, the rest of the submatrix is zero
            if iszero(ind)
                return rnk, P
            else
                # normalize pivot
                if !isone(A[ind, j])
                    A[ind:ind, :] *= inv(A[ind, j])
                end

                # swap to put the pivot in the next row
                ind != i && swap_rows!(A, ind, i)

                # eliminate
                for k = first(row_range):nr
                    if k != i
                        # do a manual loop here to reduce allocations
                        d = A[k, j]
                        @simd for l = 1:nc_A
                            A[k, l] = (A[k, l] - d * A[i, l])
                        end
                    end
                end
            end
            i += 1
            j += 1
            rnk += 1
        end
    else
        while i <= nr && j <= nc
            # find first pivot
            ind = 0
            for k in i:nr
                if !iszero(A[k, j])
                    ind = k
                    break
                end
            end
    
            # need to column swap
            if iszero(ind)
                for k in j + 1:nc
                    for l in i:nr
                        if !iszero(A[l, k])
                            swap_cols!(A, k, j)
                            P = P * cperm(sym_group, [k,j])
                            ind = l
                            break
                        end
                    end
                end
            end
    
            # if true, the rest of the submatrix is zero
            if iszero(ind)
                return rnk, P
            else    
                # swap to put the pivot in the next row
                ind != i && swap_rows!(A, ind, i)
    
                # eliminate
                for k = first(row_range):nr
                    if k != i
                        if isone(A[k, j])
                            # do a manual loop here to reduce allocations
                            @simd for l = 1:nc_A
                                A[k, l] += A[i, l]
                            end
                        end
                    end
                end
            end
            i += 1
            j += 1
            rnk += 1
        end
    end
    return rnk, inv(P)
end

function _rref_symp_col_swap(A::CTMatrixTypes, row_range::AbstractUnitRange{Int} = axes(A, 1),
    col_range::AbstractUnitRange{Int} = axes(A, 2))
    B = deepcopy(A)
    _rref_symp_col_swap!(B, row_range, col_range)
    return B
end

function _rref_symp_col_swap!(A::CTMatrixTypes, row_range::AbstractUnitRange{Int} = axes(A, 1),
    col_range::AbstractUnitRange{Int} = axes(A, 2))

    # don't do anything to A if the range is empty, return rank 0 and missing permutation matrix
    isempty(row_range) && return 0, missing
    isempty(col_range) && return 0, missing

    # permutation matrix required to return to rowspace if column swap done
    P = missing
    nc_A = ncols(A)

    rnk = 0
    i = first(row_range)
    j = first(col_range)
    nr = last(row_range)
    nc = last(col_range)
    if Int(order(base_ring(A))) != 2
        while i <= nr && j <= nc
            # find first pivot
            ind = 0
            for k in i:nr
                if !iszero(A[k, j])
                    ind = k
                    break
                end
            end

            # need to column swap
            if iszero(ind)
                for k in j + 1:nc
                    for l in i:nr
                        if !iszero(A[l, k])
                            ismissing(P) && (P = identity_matrix(base_ring(A), nc_A);)
                            k_symp = mod1(k + div(nc_A, 2), nc_A)
                            j_symp = mod1(j + div(nc_A, 2), nc_A)
                            swap_cols!(A, k, j)
                            swap_rows!(P, k, j)
                            swap_cols!(A, k_symp, j_symp)
                            swap_rows!(P, k_symp, j_symp)
                            ind = l
                            break
                        end
                    end
                end
            end

            # if true, the rest of the submatrix is zero
            if iszero(ind)
                return rnk, P
            else
                # normalize pivot
                if !isone(A[ind, j])
                    A[ind, :] *= inv(A[ind, j])
                end

                # swap to put the pivot in the next row
                ind != i && swap_rows!(A, ind, i)

                # eliminate
                for k = first(row_range):nr
                    if k != i
                        # do a manual loop here to reduce allocations
                        d = A[k, j]
                        @simd for l = 1:nc_A
                            A[k, l] = (A[k, l] - d * A[i, l])
                        end
                    end
                end
            end
            i += 1
            j += 1
            rnk += 1
        end
    else
        while i <= nr && j <= nc
            # find first pivot
            ind = 0
            for k in i:nr
                if !iszero(A[k, j])
                    ind = k
                    break
                end
            end

            # need to column swap
            if iszero(ind)
                for k in j + 1:nc
                    for l in i:nr
                        if !iszero(A[l, k])
                            ismissing(P) && (P = identity_matrix(base_ring(A), nc_A);)
                            k_symp = mod1(k + div(nc_A, 2), nc_A)
                            j_symp = mod1(j + div(nc_A, 2), nc_A)
                            swap_cols!(A, k, j)
                            swap_rows!(P, k, j)
                            swap_cols!(A, k_symp, j_symp)
                            swap_rows!(P, k_symp, j_symp)
                            ind = l
                            break
                        end
                    end
                end
            end

            # if true, the rest of the submatrix is zero
            if iszero(ind)
                return rnk, P
            else
                # swap to put the pivot in the next row
                ind != i && swap_rows!(A, ind, i)

                # eliminate
                for k = first(row_range):nr
                    if k != i
                        if isone(A[k, j])
                            # do a manual loop here to reduce allocations
                            @simd for l = 1:nc_A
                                A[k, l] += A[i, l]
                            end
                        end
                    end
                end
            end
            i += 1
            j += 1
            rnk += 1
        end
    end
    return rnk, P
end

function _permgroup_vec_permutation!(X::Vector{T}, A::Vector{T}, p::PermGroupElem) where T
    n = degree(parent(p))
    n >= size(A, 1) || throw(ArgumentError("degree of the parent group of `p` must be at least `size(A, 2)`."))
    size(X) == size(A) || throw(ArgumentError("`X` and `A` should have the same shape."))
    for j in 1:length(X) 
        X[j] = p(A[j])
    end
    return nothing
end

function _col_permutation!(X::Union{VecOrMat{T}, CTMatrixTypes}, A::Union{VecOrMat{T}, CTMatrixTypes}, p::AbstractVector{Int}) where T
    length(p) == size(A, 2) || throw(ArgumentError("`p` should have length `size(A, 2)`."))
    size(X) == size(A) || throw(ArgumentError("`X` and `A` should have the same shape."))
    for j in axes(X, 2)
        for i in axes(X, 1)
            X[i, j] = A[i, p[j]]
        end
    end
    return nothing
end

function _col_permutation_symp!(X::Matrix{T}, A::Matrix{T}, p::AbstractVector{Int}) where T
    n = length(p)
    # 2n == size(A, 2) || throw(ArgumentError("`p` should have length `size(A, 2)/2`."))
    # size(X) == size(A) || throw(ArgumentError("`X` and `A` should have the same shape."))
    for j in 1:n
        for i in axes(X, 1)
            X[i, j] = A[i, p[j]]
        end
    end
    for j in 1:n
        for i in axes(X, 1)
            X[i, j + n] = A[i, p[j] + n]
        end
    end
    return nothing
end

function digits_to_int(x::Vector{Int}, base::Int=2)
    res = 0
    for digit in x
        res = digit + base * res
    end
    return res
end

function _CT_adjoint(A::MatElem{T}) where T <: ResElem
    R = parent(A[1, 1])
    S = base_ring(A[1, 1])
    f = modulus(R)
    l = degree(f)
    Fz = base_ring(S)(0)

    A_tr = transpose(A)
    nr, nc = size(A_tr)
    for c in 1:nc
        for r in 1:nr
            h_coeffs = collect(coefficients(Nemo.lift(A_tr[r, c])))
            for _ in 1:l - length(h_coeffs)
                push!(h_coeffs, Fz)
            end
            h_coeffs[2:end] = reverse(h_coeffs[2:end])
            A_tr[r, c] = R(S(h_coeffs))
        end
    end
    return A_tr
end

function _CT_adjoint(A::MatElem{T}) where T <: CTGroupAlgebra
    FG = parent(A[1, 1])
    f = hom(FG, FG, basis_matrix([inv(g) for g in basis(FG)]))
    # for each element of A, map the sum \sum_i c_i g_i to \sum_i c_i (g_i)^-1
    return map(f, transpose(A))
end

"""
    residue_polynomial_to_circulant_matrix(f::ResElem)

    Return the circulant matrix whose first row or column is the coefficients of `f` if `type` is `:row` or `:col`, respectively.
"""
function residue_polynomial_to_circulant_matrix(f::ResElem, type::Symbol=:col)
    type ∈ (:col, :row) || throw(ArgumentError("Unknown type"))

    R = parent(f)
    S = base_ring(R)
    F = base_ring(S)
    g = modulus(R)
    l = degree(g)
    g == gen(S)^l - 1 || throw(ArgumentError("Residue ring not of the form x^l - 1."))
    # gcd(l, Int(characteristic(F))) == 1 || throw(ArgumentError("Residue ring over F_q[x] must have modulus x^l - 1 with gcd(l, q) = 1."))

    A = zero_matrix(F, l, l)
    if type == :col
        F_coeffs = zero_matrix(F, l, 1)
        temp = collect(coefficients(Nemo.lift(f)))
        F_coeffs[1:length(temp), 1] = temp
        A[:, 1] = F_coeffs
        for c in 2:l
            # A[:, c] = circshift(F_coeffs, c - 1)
            A[1:c - 1, c] = F_coeffs[l - (c - 1) + 1:l, 1]
            A[c:end, c] = F_coeffs[1:l - (c - 1), 1]
        end
    elseif type == :row
        F_coeffs = zero_matrix(F, 1, l)
        temp = collect(coefficients(Nemo.lift(f)))
        F_coeffs[1, 1:length(temp)] = temp
        A[1, :] = F_coeffs
        for c in 2:l
            A[c, 1:c - 1] = F_coeffs[1, l - (c - 1) + 1:l]
            A[c, c:end] = F_coeffs[1, 1:l - (c - 1)]
        end
    end
    return A
end

"""
    group_algebra_element_to_circulant_matrix(x::CTGroupAlgebra; type::Symbol=:col)

Return the circulant matrix whose first row or column is the coefficients of `x` if `type` is `:row` or `:col`, respectively.
"""
function group_algebra_element_to_circulant_matrix(x::CTGroupAlgebra, type::Symbol=:col)
    type ∈ (:col, :row) || throw(ArgumentError("Unknown type"))
    
    F = base_ring(parent(x))
    F_coeffs = coefficients(x)
    l = length(F_coeffs)
    A = zero_matrix(F, l, l)
    if type == :col
        F_coeffs = matrix(F, l, 1, F_coeffs)
        A[:, 1] = F_coeffs
        for c in 2:l
            A[1:c - 1, c] = F_coeffs[l - (c - 1) + 1:l, 1]
            A[c:end, c] = F_coeffs[1:l - (c - 1), 1]
        end
    elseif type == :row
        F_coeffs = matrix(F, 1, l, F_coeffs)
        A[1, :] = F_coeffs
        for c in 2:l
            A[c, 1:c - 1] = F_coeffs[1, l - (c - 1) + 1:l]
            A[c, c:end] = F_coeffs[1, 1:l - (c - 1)]
        end
    end
    return A
end

"""
    lift(A::MatElem{T}, type::Symbol=:col) where T <: ResElem

Return the matrix whose residue polynomial elements are converted to circulant matrices
over the base field.
"""
function lift(A::MatElem{T}, type::Symbol=:col) where T <: ResElem
    type ∈ (:col, :row) || throw(ArgumentError("Unknown type"))

    R = parent(A[1, 1])
    S = base_ring(R)
    F = base_ring(S)
    g = modulus(R)
    l = degree(g)
    g == gen(S)^l - 1 || throw(ArgumentError("Residue ring not of the form x^l - 1."))
    # gcd(l, Int(characteristic(F))) == 1 || throw(ArgumentError("Residue ring over F_q[x] must have modulus x^l - 1 with gcd(l, q) = 1."))

    nr, nc = size(A)
    A_lift = zero_matrix(F, nr * l, nc * l)
    for c in axes(A, 2)
        for r in axes(A, 1)
            if !iszero(A[r, c])
                A_lift[(r - 1) * l + 1:r * l, (c - 1) * l + 1:c * l] =
                    residue_polynomial_to_circulant_matrix(A[r, c], type)
            end
        end
    end
    return A_lift
end

"""
    lift(A::MatElem{T}, type::Symbol=:col) where T <: CTGroupAlgebra

Return the matrix whose group algebra elements are converted to circulant matrices
over the base field.
"""
function lift(A::MatElem{T}, type::Symbol=:col) where T <: CTGroupAlgebra
    type ∈ (:col, :row) || throw(ArgumentError("Unknown type"))

    F = base_ring(parent(A[1, 1]))
    l = length(coefficients(A[1, 1]))
    nr, nc = size(A)
    A_lift = zero_matrix(F, nr * l, nc * l)
    for c in axes(A, 2)
        for r in axes(A, 1)
            if !iszero(A[r, c])
                A_lift[(r - 1) * l + 1:r * l, (c - 1) * l + 1:c * l] =
                    group_algebra_element_to_circulant_matrix(A[r, c], type)
            end
        end
    end
    return A_lift
end

# Creates a matrix with copies of `M` at every nonzero entry of `locations`.
function _concat(locations::Union{CTMatrixTypes, Matrix}, M::CTMatrixTypes)
    nr_M, nc_M = size(M)
    nr_L, ncL = size(locations)
    output = zero_matrix(base_ring(M), nr_M * nr_L, nc_M * ncL)
    for j_outer in 1:ncL
        for i_outer in 1:nr_L
            if !iszero(locations[i_outer, j_outer])
                for j in 1:nc_M
                    for i in 1:nr_M
                        row = i + nr_M * (i_outer - 1)
                        col = j + nc_M * (j_outer - 1)
                        output[row, col] = M[i, j]
                    end
                end
            end
        end
    end
    return output
end

""""
    row_supports(M::CTMatrixTypes)

Returns a vector where the ith entry lists the indices of the nonzero
entries of `M[i, :]`
"""
function row_supports(M::Union{CTMatrixTypes,
    MatElem{EuclideanRingResidueRingElem{fpPolyRingElem}}})

    output = [Int[] for _ in axes(M, 1)]
    for j in axes(M, 2)
        for i in axes(M, 1)
            iszero(M[i, j]) || push!(output[i], j)
        end
    end
    return output
end

""""
    row_supports_symplectic(M::CTMatrixTypes)

Returns a vector where the ith entry is a 2-tuple of lists with the
indices of the nonzero X and Z entries of `M[i, :]`
"""
function row_supports_symplectic(M::CTMatrixTypes)
    iseven(ncols(M)) || throw(ArgumentError("Matrix should have an even number of cols"))
    n = div(ncols(M), 2)
    X = row_supports(view(M, :, 1:n))
    Z = row_supports(view(M, :, 1 + n:2n))
    collect(zip(X, Z))
end

function _node_adjacencies(H::CTMatrixTypes)
    check_adj_list = [Int[] for _ in 1:nrows(H)]
    var_adj_list = [Int[] for _ in 1:ncols(H)]
    for r in 1:nrows(H)
        for c in 1:ncols(H)
            if !iszero(H[r, c])
                push!(check_adj_list[r], c)
                push!(var_adj_list[c], r)
            end
        end
    end
    return check_adj_list, var_adj_list
end

"""
    strongly_lower_triangular_reduction(A::CTMatrixTypes)

Return a strongly lower triangular basis for the kernel of `A` and
a unit vector basis for the complement of the image of `transpose(A)`.

* Note
- This implements Algorithm 1 from https://doi.org/10.48550/arXiv.2204.10812
"""
function strongly_lower_triangular_reduction(A::CTMatrixTypes)
    B = deepcopy(A)
    F = base_ring(B)
    nr, nc = size(B)
    id_mat = identity_matrix(F, nc)
    κ = deepcopy(id_mat)
    π = collect(1:nc)
    for j in 1:nc
        i = 1
        while i < nr && !isone(B[i, j])
            i += 1
        end

        if isone(B[i, j])
            # more natural and probably faster to push pivots to a list
            π = setdiff(π, [j])
            for l in j+1:nc
                if isone(B[i, l])
                    B[:, l] += B[:, j]
                    κ[:, l] += κ[:, j]
                end
            end
        end
    end

    ker = zero_matrix(F, nc, length(π))
    im = deepcopy(ker)
    i = 1
    for j in π
        ker[:, i] = κ[:, j]
        im[:, i] = id_mat[:, j]
        i += 1
    end
    return ker, im
end

"""
    load_alist(file::String)

Return a `Matrix{Int}` object from the matrix stored in the alist file format in `file`.
"""
function load_alist(file::String)
    contents = split.(readlines(file))
    length(contents[1]) == 2 || throw(ArgumentError("Not a valid alist file. First line wrong."))
    length(contents[2]) == 2 || throw(ArgumentError("Not a valid alist file. Second line wrong."))
    M = parse(Int, contents[1][1])
    N = parse(Int, contents[1][2])
    length(contents) == M + N + 4 || throw(ArgumentError("Not a valid alist file. Wrong number of lines."))
    row_wts = parse.(Int, contents[3])
    col_wts = parse.(Int, contents[4])
    length(row_wts) == M || throw(ArgumentError("Not a valid alist file. Wrong number of row weights."))
    length(col_wts) == N || throw(ArgumentError("Not a valid alist file. Wrong number of column weights."))
    maximum(row_wts) == parse(Int, contents[2][1]) || throw(ArgumentError("Not a valid alist file. Row weight mismatch."))
    maximum(col_wts) == parse(Int, contents[2][2]) || throw(ArgumentError("Not a valid alist file. Col weight mismatch."))
    all(allunique, contents[5:end]) || throw(ArgumentError("Not a valid alist file. Indices are repeated."))
    all(length(contents[j]) == row_wts[i] for (i, j) in enumerate(5:M + 4)) || throw(ArgumentError("Not a valid alist file. Row weights don't match."))
    all(length(contents[j]) == col_wts[i] for (i, j) in enumerate(M + 5:M + N + 4)) || throw(ArgumentError("Not a valid alist file. Column weights don't match."))

    mat = zeros(Int, M, N)
    for (col, i) in enumerate(M + 5:M + N + 4)
        rows = parse.(Int, contents[i])
        for row in rows
            mat[row, col] = 1
        end
    end

    for (row, i) in enumerate(5:M + 4)
        cols = parse.(Int, contents[i])
        for col in 1:N
            mat[row, col] == (col in cols) || throw(ArgumentError("Not a valid alist file. The two matrix representations don't match."))
        end
    end
    return mat
end

# TODO polish this and add/export
# function save_mtx(h, path, info)
#     m, n = size(h)
#     num_nonzero = sum(count(!=(0), h, dims=2))
#     open(path, "w") do io
#         write(io, "%%MatrixMarket matrix coordinate integer general\n")
#         write(io, "%%$(info)")
#         write(io, "\n$m $n $(num_nonzero)\n")
#         for i in 1:m
#             for j in 1:n
#                 if h[i, j] == 1
#                     write(io, "$i $j 1\n")
#                 end
#             end
#         end
#     end
# end

#############################
  # Quantum Helper Functions
#############################

"""
    is_triorthogonal(G::CTMatrixTypes, verbose::Bool=false)
    is_triorthogonal(G::Matrix{Int}, verbose::Bool=false)

Return `true` if the binary matrix `G` is triorthogonal.

# Notes
* If the optional parameter `verbos` is set to `true`, the first pair or triple of
  non-orthogonal rows will be identified on the console.
"""
function is_triorthogonal(G::CTMatrixTypes, verbose::Bool=false)
    Int(order(base_ring(G))) == 2 || throw(ArgumentError("Triothogonality is only defined over 𝔽₂."))
    nr, nc = size(G)
    for r1 in 1:nr
        for r2 in (r1 + 1):nr
            if !iszero(sum(G[r1, i] * G[r2, i] for i in 1:nc))
                verbose && println("Rows $r1 and $r2 are not orthogonal.")
                return false
            end
            for r3 in (r2 + 1):nr
                if !iszero(sum(G[r1, i] * G[r2, i] * G[r3, i] for i in 1:nc))
                    verbose && println("Rows $r1, $r2, and $r3 are not orthogonal.")
                    return false
                end
            end
        end
    end
    return true
end

function is_triorthogonal(G::Matrix{Int}, verbose::Bool=false)
    nr, nc = size(G)
    for r1 in 1:nr
        for r2 in (r1 + 1):nr
            if !iszero(sum(G[r1, i] * G[r2, i] for i in 1:nc) % 2)
                verbose && println("Rows $r1 and $r2 are not orthogonal.")
                return false
            end
            for r3 in (r2 + 1):nr
                if !iszero(sum(G[r1, i] * G[r2, i] * G[r3, i] for i in 1:nc) % 2)
                    verbose && println("Rows $r1, $r2, and $r3 are not orthogonal.")
                    return false
                end
            end
        end
    end
    return true
end

function print_string_array(A::Vector{String}, without_Is=false)
    for a in A
        if !withoutIs
            println(a)
        else
            for i in a
                if i == 'I'
                    print(' ')
                else
                    print(i)
                end
            end
            print('\n')
        end
    end
end
# BUG: do these set functions exist anymore?
print_char_array(A::Vector{Vector{Char}}, without_Is=false) = print_string_array(set_char_to_string_array(A), without_Is)
printsymplecticarray(A::Vector{Vector{T}}, without_Is=false) where T <: Int = print_string_array(set_symplectic_to_string_array(A), without_Is)

"""
    pseudoinverse(M::CTMatrixTypes)

Return the pseudoinverse of a stabilizer matrix `M` over a quadratic extension.

# Notes
* This is not the Penrose-Moore pseudoinverse.
"""
function pseudoinverse(M::CTMatrixTypes)
    # let this fail elsewhere if not actually over a quadratic extension
    if degree(base_ring(M)) != 1
        # TODO: quadratic_to_symplectic is no longer defined, this will need changed
        M = transpose(quadratic_to_symplectic(M))
    else
        M = transpose(M)
    end

    nr, nc = size(M)
    _, E = rref(hcat(M, identity_matrix(base_ring(M), nr)))
    E = E[:, (nc + 1):end]
    p_inv = E[1:nc, :]
    dual = E[nc + 1:nr, :]

    # verify
    _, M_rref = rref(M)
    E * M == M_rref || error("Pseudoinverse calculation failed (transformation incorrect).")
    M_rref[1:nc, 1:nc] == identity_matrix(base_ring(M), nc) || error("Pseudoinverse calculation failed (failed to get I).")
    iszero(M_rref[nc + 1:nr, :]) || error("Pseudoinverse calculation failed (failed to get zero).")
    p_inv * M == identity_matrix(base_ring(M), nc) || error("Pseudoinverse calculation failed (eq 1).")
    transpose(M) * transpose(p_inv) == identity_matrix(base_ring(M), nc) || error("Pseudoinverse calculation failed (eq 2).")
    iszero(transpose(M) * transpose(dual)) || error("Failed to correctly compute dual (rhs).")
    iszero(dual * M) || error("Failed to correctly compute dual (lhs).")
    return p_inv
end

# """
#     quadratic_to_symplectic(M::CTMatrixTypes)

# Return the matrix `M` converted from the quadratic to the symplectic form.
# """
# function quadratic_to_symplectic(M::CTMatrixTypes)
#     E = base_ring(M)
#     iseven(degree(E)) || error("The base ring of the given matrix is not a quadratic extension.")
#     F = GF(Int(characteristic(E)), div(degree(E), 2), :ω)
#     nr = nrows(M)
#     nc = ncols(M)
#     Msym = zero_matrix(F, nr, 2 * nc)
#     for c in 1:nc
#         for r in 1:nr
#             # TODO: benchmark this without the branching
#             if !iszero(M[r, c])
#                 Msym[r, c] = F(coeff(M[r, c], 0))
#                 Msym[r, c + nc] = F(coeff(M[r, c], 1))
#             end
#         end
#     end
#     return Msym
# end

# """
#     symplectictoquadratic(M::CTMatrixTypes)

# Return the matrix `M` converted from the symplectic to the quadratic form.
# """
# function symplectictoquadratic(M::CTMatrixTypes)
#     iseven(ncols(M)) || error("Input to symplectictoquadratic is not of even length.")
#     nr = nrows(M)
#     nc = div(ncols(M), 2)
#     F = base_ring(M)
#     E = GF(Int(characteristic(F)), 2 * degree(F), :ω)
#     ω = gen(E)
#     ϕ = embed(F, E)
#     Mquad = zero_matrix(E, nr, nc)
#     for c in 1:nc
#         for r in 1:nr
#             Mquad[r, c] = ϕ(M[r, c]) + ϕ(M[r, c + nc]) * ω
#         end
#     end
#     return Mquad
# end

function _Pauli_string_to_symplectic(str::T) where T <: Union{String, Vector{Char}}
    n = length(str)
    # F = GF(2, 1, :ω)
    F = Oscar.Nemo.Native.GF(2)
    sym = zero_matrix(F, 1, 2 * n)
    for (i, c) in enumerate(str)
        if c == 'X'
            sym[1, i] = F(1)
        elseif c == 'Z'
            sym[1, i + n] = F(1)
        elseif c == 'Y'
            sym[1, i] = 1
            sym[1, i + n] = F(1)
        elseif c != 'I'
            error("Encountered non-{I, X, Y, Z} character in Pauli string. This function is only defined for binary strings.")
        end
    end
    return sym
end
_Pauli_string_to_symplectic(A::Vector{T}) where T <: Union{String, Vector{Char}} = reduce(vcat, [_Pauli_string_to_symplectic(s) for s in A])
# need symplectictoPaulistring

# charvec::Union{Vector{zzModRingElem}, Missing}=missing)
function _process_strings(SPauli::Vector{T}) where T <: Union{String, Vector{Char}}
    # Paulisigns = Vector{Int}()
    S_tr_Pauli_stripped = Vector{String}()
    for (i, s) in enumerate(SPauli)
        if s[1] ∈ ['I', 'X', 'Y', 'Z']
            # append!(Paulisigns, 1)
            push!(S_tr_Pauli_stripped, s)
        elseif s[1] == '+'
            # append!(Paulisigns, 1)
            push!(S_tr_Pauli_stripped, s[2:end])
        elseif s[1] == '-'
            # append!(Paulisigns, -1)
            push!(S_tr_Pauli_stripped, s[2:end])
        else
            error("The first element of Pauli string $i is neither a Pauli character or +/-: $s.")
        end
    end

    n = length(S_tr_Pauli_stripped[1])
    for s in S_tr_Pauli_stripped
        for i in s
            i ∈ ['I', 'X', 'Y', 'Z'] || error("Element of provided Pauli string is not a Pauli character: $s.")
        end
        length(s) == n || error("Not all Pauli strings are the same length.")
    end

    # if !ismissing(charvec)
    #     2 * n == length(charvec) || error("The characteristic value is of incorrect length.")
    #     R = ResidueRing(Nemo.ZZ, 4)
    #     for s in charvec
    #         modulus(s) == modulus(R) || error("Phases are not in the correct ring.")
    #     end
    # else
    #     R = ResidueRing(Nemo.ZZ, 4)
    #     charvec = [R(0) for _ in 1:2 * n]
    # end
    return S_tr_Pauli_stripped#, charvec
end

#############################
        # Finite Fields
#############################

"""
    tr(x::fqPolyRepFieldElem, K::fqPolyRepField, verify::Bool=false)

Return the relative trace of `x` from its base field to the field `K`.

# Notes
* If the optional parameter `verify` is set to `true`, the two fields are checked
  for compatibility.
"""
function tr(x::CTFieldElem, K::CTFieldTypes; verify::Bool = false)
    L = parent(x)
    q = order(K)
    if verify
        # # shouldn't need Int casting here but just in case...
        # Int(characteristic(L)) == Int(characteristic(K)) || error("The given field is not a subfield of the base ring of the element.")
        # degree(L) % degree(K) == 0 || error("The given field is not a subfield of the base ring of the element.")
        flag, m = is_extension(L, K)
        flag || throw(ArgumentError("The given field is not a subfield of the base ring of the matrix."))
    end
    n = div(degree(L), degree(K))
    return sum([x^(q^i) for i in 0:(n - 1)])
end

# function _expandelement(x::CTFieldElem, K::CTFieldTypes, basis::Vector{<:CTFieldElem}, verify::Bool=false)
#     return [tr(x * i) for i in basis] #, K, verify
# end

# function _expandrow(row::CTMatrixTypes, K::CTFieldTypes, basis::Vector{<:CTFieldElem}, verify::Bool=false)
#     # new_row = _expandelement(row[1], K, basis, verify)
#     new_row = [tr(row[1] * β) for β in basis]
#     for i in 2:ncols(row)
#         # new_row = vcat(new_row, _expandelement(row[i], K, basis, verify))
#         new_row = vcat(new_row, [tr(row[i] * β) for β in basis])
#     end
#     return matrix(K, 1, length(new_row), new_row)
# end

function _expansion_dict(L::CTFieldTypes, K::CTFieldTypes, λ::Vector{<:CTFieldElem})
    m = div(degree(L), degree(K))
    L_elms = collect(L)
    D = Dict{FqFieldElem, FqMatrix}()
    for x in L_elms
        D[x] = matrix(L, 1, m, [CodingTheory.tr(x * λi, K) for λi in λ])
    end
    return D
end

# BUG this is building the expanded matrix in the wrong ring, added change_base_ring below
function _expand_matrix(M::CTMatrixTypes, D::Dict{FqFieldElem, FqMatrix}, m::Int)
    m > 0 || throw(DomainError("Expansion factor must be positive"))

    M_exp = zero_matrix(base_ring(M), nrows(M), ncols(M) * m)
    for r in 1:nrows(M)
        for c in 1:ncols(M)
            M_exp[r, (c - 1) * m + 1:c * m] = D[M[r, c]]
        end
    end
    return M_exp
end

"""
    expand_matrix(M::CTMatrixTypes, K::fqPolyRepField, β::Vector{fqPolyRepFieldElem})

Return the matrix constructed by expanding the elements of `M` to the subfield
`K` using the basis `β` for the base ring of `M` over `K`.
"""
function expand_matrix(M::CTMatrixTypes, K::CTFieldTypes, β::Vector{<:CTFieldElem})
    L = base_ring(M)
    L == K && return M
    flag, m = is_extension(L, K)
    flag || throw(ArgumentError("The given field is not a subfield of the base ring of the matrix."))
    m == length(β) || throw(ArgumentError("Basis does not have length degree of the extension."))
    flag, λ = _is_basis(L, β, Int(order(K)))
    flag || throw(ArgumentError("The provided vector is not a basis for the extension."))

    # λ = dual_basis(L, K, β)
    D = _expansion_dict(L, K, λ)
    return change_base_ring(K, _expand_matrix(M, D, m))
end

"""
    quadratic_residues(q::Int, n::Int)

Return the sets of quadratic resides and quadratic non-residues of `q` and `n`.
"""
function quadratic_residues(q::Int, n::Int)
    isodd(n) && is_prime(n) || throw(ArgumentError("n must be an odd prime in quadratic residues"))
    q^div(n - 1, 2) % n == 1 || throw(ArgumentError("q^(n - 1)/2 ≅ 1 mod n in quadratic residues"))

    # F = GF(n, 1, :α)
    # elms = collect(F)
    # # skip 0
    # q_res = unique!([i^2 for i in elms[2:end]])
    # not_q_res = setdiff!(elms[2:end], q_res)
    # return q_res, not_q_res

    # don't want this returning in the field
    q_res = sort!(unique!([i^2 % n for i in 1:n - 1]))
    not_q_res = setdiff(1:(n - 1), q_res)
    return q_res, not_q_res
end

function _is_basis(E::CTFieldTypes, basis::Vector{<:CTFieldElem}, q::Int)
    m = length(basis)
    B = zero_matrix(E, m, m)
    for r in 1:m
        for c in 1:m
            B[r, c] = basis[r]^(q^(c - 1))
        end
    end
    iszero(det(B)) && return false, missing
    
    try
        B_inv = inv(B)
        λ = [B_inv[1, i] for i in 1:m]
        return true, λ
    catch
        return false, missing
    end
end

"""
    is_extension(E::CTFieldTypes, F::CTFieldTypes)

Return `true` if `E/F` is a valid field extension and the degree of the extension; otherwise return
`false, -1`.
"""
function is_extension(E::CTFieldTypes, F::CTFieldTypes)
    p = Int(characteristic(E))
    Int(characteristic(F)) == p || return false, -1
    deg_E = degree(E)
    deg_F = degree(F)
    deg_E % deg_F == 0 || return false, -1
    return true, div(deg_E, deg_F)
    # the below allows you to embed GF(2) into GF(5) without error but is not an extension
    # try
    #     embed(F, E)
    #     return true, div(degree(E), degree(F))
    # catch
    #     return false, missing
    # end
end

"""
    is_subfield(F::CTFieldTypes, E::CTFieldTypes)

Return `true` if `E/F` is a valid field extension and the degree of the extension; otherwise return
`false, -1`.
"""
is_subfield(F::CTFieldTypes, E::CTFieldTypes) = is_extension(E, F)

"""
    is_basis(E::fqPolyRepField, F::fqPolyRepField, basis::Vector{fqPolyRepFieldElem})

Return `true` and the dual (complementary) basis if `basis` is a basis for `E/F`,
otherwise return `false, missing`.
"""
function is_basis(E::CTFieldTypes, F::CTFieldTypes, basis::Vector{<:CTFieldElem})
    flag, m = is_extension(E, F)
    flag || throw(ArgumentError("Second field is not a subfield of the first."))
    length(basis) == m || throw(ArgumentError("Basis does not have length degree of the extension."))
    for i in 1:m
        parent(basis[i]) == E || throw(ArgumentError("The basis must be elements of the extension field."))
    end

    return _is_basis(E, basis, Int(order(F)))
end

"""
    primitive_basis(E::fqPolyRepField, F::fqPolyRepField)

Return a primitive basis for `E/F` and its dual (complementary) basis.
"""
function primitive_basis(E::CTFieldTypes, F::CTFieldTypes)
    flag, m = is_extension(E, F)
    flag || throw(ArgumentError("Second field is not a subfield of the first."))
    α = gen(E)
    basis = [α^i for i in 0:m - 1]
    flag, λ = _is_basis(E, basis, Int(order(F)))
    return basis, λ
end
# these are slightly different
# polynomialbasis(E::fqPolyRepField, F::fqPolyRepField) = primitive_basis(E, F)
# monomialbasis(E::fqPolyRepField, F::fqPolyRepField) = primitive_basis(E, F)

"""
    normal_basis(E::fqPolyRepField, F::fqPolyRepField)

Return a normal basis for `E/F` and its dual (complementary) basis.
"""
# "Normal Bases over Finite Fields" by Shuhong Gao has algorithms for this but they are
# complicated for the field sizes intended in this work
function normal_basis(E::CTFieldTypes, F::CTFieldTypes)
    flag, m = is_extension(E, F)
    flag || throw(ArgumentError("Second field is not a subfield of the first."))

    q = Int(order(F))
    elms = collect(E)
    for e in elms
        basis = [e^(q^i) for i in 0:m - 1]
        flag, dual_basis = _is_basis(E, basis, q)
        flag && return basis, dual_basis
    end
    error("Somehow failed to final a normal element for the extension.")
end

"""
    dual_basis(E::fqPolyRepField, F::fqPolyRepField, basis::Vector{fqPolyRepFieldElem})
    complementary_basis(E::fqPolyRepField, F::fqPolyRepField, basis::Vector{fqPolyRepFieldElem})

Return the dual (complentary) basis of `basis` for the extension `E/F`.
"""
function dual_basis(E::CTFieldTypes, F::CTFieldTypes, basis::Vector{<:CTFieldElem})
    flag, λ = is_basis(E, F, basis)
    flag || throw(ArgumentError("The provided vector is not a basis for the extension."))
    return λ
end
complementary_basis(E::CTFieldTypes, F::CTFieldTypes, basis::Vector{<:CTFieldElem}) = dual_basis(E, F, basis)

"""
    verify_dual_basis(E::fqPolyRepField, F::fqPolyRepField, basis::Vector{fqPolyRepFieldElem}, dual_basis::Vector{fqPolyRepFieldElem})
    verify_complementary_basis(E::fqPolyRepField, F::fqPolyRepField, basis::Vector{fqPolyRepFieldElem}, dual_basis::Vector{fqPolyRepFieldElem})

Return `true` if `basis` is the dual of `dual_basis` for `E/F`, otherwise return `false`.
"""
function verify_dual_basis(E::CTFieldTypes, F::CTFieldTypes, basis::Vector{<:CTFieldElem}, dual_basis::Vector{<:CTFieldElem})
    flag, m = is_extension(E, F)
    flag || throw(ArgumentError("Second field is not a subfield of the first."))

    m = length(basis)
    length(dual_basis) == m || throw(ArgumentError("The basis and dual basis must have the same length."))
    E = parent(basis[1])
    for i in 1:m
        parent(basis[i]) == E || throw(ArgumentError("Elements must be over the same field."))
        parent(dual_basis[i]) == E || throw(ArgumentError("Elements must be over the same field."))
    end

    q = Int(order(F))
    B = zero_matrix(E, m, m)
    for r in 1:m
        for c in 1:m
            B[r, c] = basis[r]^(q^(c - 1))
        end
    end
    B_inv = zero_matrix(E, m, m)
    for r in 1:m
        for c in 1:m
            B_inv[r, c] = dual_basis[c]^(q^(r - 1))
        end
    end
    return B * B_inv == identity_matrix(E, m)
end
verify_complementary_basis(E::CTFieldTypes, F::CTFieldTypes, basis::Vector{<:CTFieldElem}, dual_basis::Vector{<:CTFieldElem}) = verify_dual_basis(E, F, basis, dual_basis)

"""
    are_equivalent_basis(basis::Vector{fqPolyRepFieldElem}, basis2::Vector{fqPolyRepFieldElem})

Return `true` if `basis` is a scalar multiple of `basis2`.
"""
function are_equivalent_basis(basis::Vector{<:CTFieldElem}, basis2::Vector{<:CTFieldElem})
    m = length(basis)
    length(basis2) == m || throw(ArgumentError("The two vectors must have the same length."))
    c = basis[1] * basis2[1]^-1
    E = parent(basis[1])
    for i in 1:m
        parent(basis[i]) == E || throw(ArgumentError("Elements must be over the same field."))
        parent(basis2[i]) == E || throw(ArgumentError("Elements must be over the same field."))
        # for logical consistency should probably do this in a separate loop
        basis[i] == c * basis2[i] || return false
    end
    return true
end

"""
    is_self_dual_basis(E::fqPolyRepField, F::fqPolyRepField, basis::Vector{fqPolyRepFieldElem})

Return `true` if `basis` is equal to its dual.
"""
function is_self_dual_basis(E::CTFieldTypes, F::CTFieldTypes, basis::Vector{<:CTFieldElem})
    flag, λ = is_basis(E, F, basis)
    flag || throw(ArgumentError("The provided vector is not a basis for the extension."))
    return basis == λ
end

"""
    is_primitive_basis(E::fqPolyRepField, F::fqPolyRepField, basis::Vector{fqPolyRepFieldElem})

Return `true` if `basis` is a primitive basis for `E/F`.
"""
function is_primitive_basis(E::CTFieldTypes, F::CTFieldTypes, basis::Vector{<:CTFieldElem})
    flag, _ = is_basis(E, F, basis)
    flag || throw(ArgumentError("The provided vector is not a basis for the extension."))
    isone(basis[1]) ? (x = basis[2];) : (x = basis[1];)
    m = length(basis)
    for i in 0:m - 1
        x^i ∈ basis || return false
    end
    return true
end

"""
    is_normal_basis(E::fqPolyRepField, F::fqPolyRepField, basis::Vector{fqPolyRepFieldElem})

Return `true` if `basis` is a normal basis for `E/F`.
"""
function is_normal_basis(E::CTFieldTypes, F::CTFieldTypes, basis::Vector{<:CTFieldElem})
    flag, _ = is_basis(E, F, basis)
    flag || throw(ArgumentError("The provided vector is not a basis for the extension."))
    isone(basis[1]) ? (return false;) : (x = basis[1];)
    m = length(basis)
    q = Int(order(F))
    for i in 0:m - 1
        x^(q^i) ∈ basis || return false
    end
    return true
end

# The finite field F_q^n has a pair of self-dual bases for the following parameters.
# (1) q is an even prime power.
# (2) q is an odd prime power and n = 2k + 1.
# (Imamura 1983) The finite field F_q^n has no self-dual power bases.

#############################
          # Graphs
#############################

"""
    is_regular(G::SimpleGraph{Int})

Return `true` if `G` is regular.
"""
function is_regular(G::SimpleGraph{Int})
    deg = length(G.fadjlist[1])
    all(length(v) == deg for v in G.fadjlist)
end

"""
    edge_vertex_incidence_matrix(G::SimpleGraph{Int})

Return the edge-vertex incidence matrix of `G` along with the vertex incides of the left
and right bipartition.
"""
function edge_vertex_incidence_matrix(G::SimpleGraph{Int})
    I = Array(Grphs.incidence_matrix(G))
    nr, nc = size(I)
    I_tr = transpose(I)
    B = vcat(hcat(zeros(Int, nc, nc), I_tr), hcat(I, zeros(Int, nr, nr)))
    return B, collect(1:nc), collect(nc + 1:nr + nc)
end

"""
    edge_vertex_incidence_graph(G::SimpleGraph{Int})

Return the edge-vertex incidence graph of `G` along with the vertex incides of the left
and right bipartition.
"""
function edge_vertex_incidence_graph(G::SimpleGraph{Int})
    B, left, right = edge_vertex_incidence_matrix(G)
    return SimpleGraph(B), left, right
end

"""
    is_valid_bipartition(G::SimpleGraph{Int}, left::Vector{Int}, right::Vector{Int})

Return `true` if the vertices indexed by `left` and `right` form a valid bipartition for `G`.
"""
function is_valid_bipartition(G::SimpleGraph{Int}, left::Vector{Int}, right::Vector{Int})
    Grphs.nv(G) == length(left) + length(right) || throw(ArgumentError("Too few vertices in lists."))
    l = sort(left)
    r = sort(right)
    temp = l ∩ r # can manually do using sorted knowledge if this is slow
    isempty(temp) || throw(ArgumentError("Bipartition must be disjoint."))
    # could consider getting rid of the above in exchange for changing the elseif to an if

    for (i, v) in enumerate(G.fadjlist)
        if insorted(i, l)
            for e in v
                insorted(e, r) || return false
            end
        elseif insorted(i, r)
            for e in v
                insorted(e, l) || return false
            end
        else
            return false
        end
    end
    return true
end

"""
    extract_bipartition(G::SimpleGraph{Int})

Return two vectors representing the vertex indices of each side of the bipartition.
"""
function extract_bipartition(G::SimpleGraph{Int})
    temp = bipartite_map(G)
    # this is the definition of the function is_bipartite in Graphs.jl
    length(temp) == nv(G) || throw(ArgumentError("Input graph is not bipartite."))
    left = Vector{Int}()
    right = Vector{Int}()
    for i in temp
        i == 1 ? (push!(i, left);) : (push!(i, right);)
    end
    return left, right
end

function _rand_invertible_matrix(F::CTFieldTypes, n::Integer)
    n > 0 || throw(DomainError(n, "The dimension `n` must be positive."))

    # start with random, nonzero, 1×1 matrix
    A = matrix(F, 1, 1, [rand(collect(F)[2:end])])

    # extend from (k-1)×(k-1) to k×k, repeat up to n×n
    for k in 2:n

        # pick a random nonzero vector of length n
        v = zero_matrix(F, 1, k)
        while iszero(v)
            v = matrix(F, 1, k, rand(F, k))
        end

        # pick random nonzero index of v
        r = rand(findall(!iszero, v))[2]

        # create identity matrix with r-th row replaced by v (note, this is invertible)
        I_v = identity_matrix(F, k)
        I_v[r, :] = v

        # copy data from A into the right places
        B = zero_matrix(F, k, k)
        B[1, r] = one(F)
        B[2:end, 1:r - 1] = A[:, 1:r - 1]
        B[2:end, r + 1:end] = A[:, r:end]

        A = B * I_v
    end

    return A
end

<<<<<<< HEAD
function extended_binomial(x::UInt, y::UInt)
  z = UInt(0)
  if y <= x
    z = binomial(big(x), big(y))
  end
  return z
end
=======
>>>>>>> aa0f3a74

# #=
# Example of using the repeated iterator inside of product.
#
# It turns out that this is faster than the Nemo iterator and doesn't allocate.
#
# julia> @benchmark for i in Base.Iterators.product(Base.Iterators.repeated(0:1, 10)...) i end
# BenchmarkTools.Trial: 10000 samples with 137 evaluations.
#  Range (min … max):  713.022 ns …  1.064 μs  ┊ GC (min … max): 0.00% … 0.00%
#  Time  (median):     755.949 ns              ┊ GC (median):    0.00%
#  Time  (mean ± σ):   760.380 ns ± 24.121 ns  ┊ GC (mean ± σ):  0.00% ± 0.00%
#
#  Memory estimate: 0 bytes, allocs estimate: 0.
#
# julia> @benchmark for i in Nemo.AbstractAlgebra.ProductIterator([0:1 for _ in 1:10]) i end
# BenchmarkTools.Trial: 10000 samples with 1 evaluation.
#  Range (min … max):  34.064 μs …   2.604 ms  ┊ GC (min … max):  0.00% … 97.51%
#  Time  (median):     36.970 μs               ┊ GC (median):     0.00%
#  Time  (mean ± σ):   46.342 μs ± 124.916 μs  ┊ GC (mean ± σ):  16.57% ±  6.04%
#
#  Memory estimate: 176.50 KiB, allocs estimate: 2051.
#
# julia> @benchmark for i in Base.Iterators.product([0:1 for _ in 1:10]...) i end
# BenchmarkTools.Trial: 10000 samples with 1 evaluation.
#  Range (min … max):  53.741 μs …   1.465 ms  ┊ GC (min … max):  0.00% … 87.86%
#  Time  (median):     63.790 μs               ┊ GC (median):     0.00%
#  Time  (mean ± σ):   76.919 μs ± 104.655 μs  ┊ GC (mean ± σ):  12.40% ±  8.59%
#
#  Memory estimate: 432.88 KiB, allocs estimate: 2061.
# =#
#
#
# # Gray code iterator, naive formula, gives Ints instead of vectors
#
# struct GrayCodeNaive
#     n::Int
# end
#
# Base.iterate(G::GrayCodeNaive) = G.n < 64 ? (0, 1) : error("Don't handle cases this large")
#
# function Base.iterate(G::GrayCodeNaive, k)
#     k == 2^G.n && return nothing
#     return (k ⊻ (k >> 1), k + 1)
# end
#
# Base.length(G::GrayCodeNaive) = 2^G.n
#
# #=
# Benchmark result:
#
# julia> @benchmark for g in GrayCodeNaive(25) g end
# BenchmarkTools.Trial: 25 samples with 1 evaluation.
#  Range (min … max):  200.014 ms … 202.460 ms  ┊ GC (min … max): 0.00% … 0.00%
#  Time  (median):     200.305 ms               ┊ GC (median):    0.00%
#  Time  (mean ± σ):   200.626 ms ± 659.369 μs  ┊ GC (mean ± σ):  0.00% ± 0.00%
#
#  Memory estimate: 0 bytes, allocs estimate: 0.
# =#
#
#
#
# # Gray code iterator, chooses next based on previous, gives Ints instead of vectors
#

# #=
# Benchmark result:
#
# julia> @benchmark for g in GrayCode(25) g end
# BenchmarkTools.Trial: 15 samples with 1 evaluation.
#  Range (min … max):  348.661 ms … 349.411 ms  ┊ GC (min … max): 0.00% … 0.00%
#  Time  (median):     349.050 ms               ┊ GC (median):    0.00%
#  Time  (mean ± σ):   349.048 ms ± 225.710 μs  ┊ GC (mean ± σ):  0.00% ± 0.00%
#
#  Memory estimate: 0 bytes, allocs estimate: 0.
# =#<|MERGE_RESOLUTION|>--- conflicted
+++ resolved
@@ -302,7 +302,7 @@
         j = 1
         nr, nc = size(A)
         while i <= nr && j <= nc
-            if is_one(A[i, j])
+            if isone(A[i, j])
                 i += 1
                 j += 1
             else
@@ -942,17 +942,7 @@
     return rnk, P
 end
 
-function _permgroup_vec_permutation!(X::Vector{T}, A::Vector{T}, p::PermGroupElem) where T
-    n = degree(parent(p))
-    n >= size(A, 1) || throw(ArgumentError("degree of the parent group of `p` must be at least `size(A, 2)`."))
-    size(X) == size(A) || throw(ArgumentError("`X` and `A` should have the same shape."))
-    for j in 1:length(X) 
-        X[j] = p(A[j])
-    end
-    return nothing
-end
-
-function _col_permutation!(X::Union{VecOrMat{T}, CTMatrixTypes}, A::Union{VecOrMat{T}, CTMatrixTypes}, p::AbstractVector{Int}) where T
+function _col_permutation!(X::Matrix{T}, A::Matrix{T}, p::AbstractVector{Int}) where T
     length(p) == size(A, 2) || throw(ArgumentError("`p` should have length `size(A, 2)`."))
     size(X) == size(A) || throw(ArgumentError("`X` and `A` should have the same shape."))
     for j in axes(X, 2)
@@ -1971,7 +1961,6 @@
     return A
 end
 
-<<<<<<< HEAD
 function extended_binomial(x::UInt, y::UInt)
   z = UInt(0)
   if y <= x
@@ -1979,8 +1968,6 @@
   end
   return z
 end
-=======
->>>>>>> aa0f3a74
 
 # #=
 # Example of using the repeated iterator inside of product.
