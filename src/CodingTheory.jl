# Copyright (c) 2021 - 2024 Eric Sabo, Benjamin Ide
# All rights reserved.
#
# This source code is licensed under the BSD-style license found in the
# LICENSE file in the root directory of this source tree.

module CodingTheory

using AutoHashEquals
using Graphs
import Graphs as Grphs
using Oscar
using Combinatorics
using .Threads
using LinearAlgebra
using SparseArrays
using Random
using DataStructures
using StatsBase
using Distributions
using ProgressMeter

import LinearAlgebra: tr, Adjoint, transpose, kron, diagm
import Oscar: dual, factor, transpose, order, polynomial, nrows, ncols, degree,
    lift, quo, vector_space, dimension, extend, support, complement,
    is_regular, is_cyclic, genus, density, is_degenerate, index, generators, copy, is_subfield, ⊗,
    girth, generator_matrix, polynomial_ring, is_primitive, normal_subgroups, vector_space,
    tensor_product, gens, dim, is_isomorphic, field, is_irreducible
import Oscar.Nemo: exponent_vectors
import Oscar.GAP: GapObj, Globals, Packages
import Base: circshift, iseven, show, length, in, zeros, ⊆, /, *, ==, ∩, +, -, copy, isequal, ∘, ∈
import Combinatorics: powerset
import DataStructures: capacity

# tilings.jl
LINS_flag_install = Packages.install("LINS")
if LINS_flag_install
    LINS_flag = Packages.load("LINS")
    LINS_flag || @warn "Unable to load the GAP packages LINS."
else
    @warn "Unable to install the GAP packages LINS."
end

#############################
         # types.jl
#############################

const CTFieldTypes = FinField
const CTFieldElem = FinFieldElem
const CTMatrixTypes = Union{fpMatrix, FqMatrix} # MatElem{<:CTFieldElem}
const CTPolyRing = PolyRing{<:CTFieldElem}
const CTPolyRingElem = PolyRingElem{<:CTFieldElem}
const CTGroupAlgebra = GroupAlgebraElem{fpFieldElem, GroupAlgebra{fpFieldElem, FinGenAbGroup, FinGenAbGroupElem}}
const CTChainComplex = Union{ComplexOfMorphisms{AbstractAlgebra.FPModule{fpFieldElem}}} # residue and group algebras later

include("Classical/types.jl")
export AbstractCode, AbstractNonadditiveCode, AbstractNonlinearCode, AbstractAdditiveCode,
    AbstractLinearCode, AbstractLDPCCode, AbstractMatrixProductCode, AbstractReedMullerCode,
    AbstractCyclicCode, AbstractBCHCode, AbstractReedSolomonCode, AbstractQuasiCyclicCode,
    AbstractGeneralizedReedSolomonCode, AbstractAlgebraicGeometryCode, WeightEnumerator,
    AbstractAlternateCode, AbstractGoppaCode

include("LDPC/types.jl")
export AbstractLDPCCode, AbstractNoiseChannel, AbstractClassicalNoiseChannel,
    AbstractBinaryErasureChannel, AbstractBinarySymmetricChannel, AbstractBAWGNChannel,
    LDPCEnsemble
    # this needs an abstract type

include("Quantum/types.jl")
export AbstractSubsystemCode, AbstractSubsystemCodeCSS, AbstractStabilizerCode, AbstractStabilizerCodeCSS,
    AbstractGraphStateSubsystem, AbstractGraphStateSubsystemCSS, AbstractGraphStateStabilizer,
    AbstractGraphStateStabilizerCSS, AbstractHypergraphProductCode, AbstractEASubsystemCode,
    AbstractEASubsystemCodeCSS, AbstractEAStabilizerCode, AbstractEAStabilizerCodeCSS 
# misc
export LogicalTrait, GaugeTrait, CSSTrait, HasLogicals, HasNoLogicals, HasGauges, HasNoGauges,
    IsCSS, IsNotCSS, copy, ChainComplex

#############################
         # utils.jl
#############################

include("utils.jl")
export kronecker_product, Hamming_weight, weight, wt, Hamming_distance, distance,
    dist, tr, expand_matrix, symplectic_inner_product, are_symplectic_orthogonal,
    Hermitian_inner_product, Hermitian_conjugate_matrix, is_triorthogonal,
    print_string_array, print_char_array, print_symplectic_array, pseudoinverse,
    quadratic_to_symplectic, symplectic_to_quadratic, _remove_empty, quadratic_residues,
    digits_to_int, is_basis, primitive_basis, #polynomial_basis, monomial_basis,
    normal_basis, dual_basis, complementary_basis, verify_dual_basis,
    verify_complementary_basis, are_equivalent_basis, is_self_dual_basis,
    is_primitive_basis, is_normal_basis, is_extension,
    is_regular, edge_vertex_incidence_matrix, edge_vertex_incidence_graph,
    is_valid_bipartition, extract_bipartition, is_Hermitian_self_orthogonal,
    row_supports, row_supports_symplectic, strongly_lower_triangular_reduction,
    residue_polynomial_to_circulant_matrix, group_algebra_element_to_circulant_matrix,
<<<<<<< HEAD
    load_alist, extended_binomial
=======
    load_alist
>>>>>>> aa0f3a74
    # load_alist, _rref_non_pivot_cols
    # , _min_wt_row
    # , circ_shift
    # , lift
    # , _process_strings
    # , _Pauli_string_to_symplectic

#############################
         # iterators.jl
#############################

include("iterators.jl")

#############################
  # Classical/cyclotomic.jl
#############################

include("Classical/cyclotomic.jl")
export ord, cyclotomic_coset, all_cyclotomic_cosets, complement_qcosets,
    qcoset_pairings, qcoset_pairings, qcoset_table, dual_qcosets

#############################
  # Classical/linear_code.jl
#############################

include("Classical/linear_code.jl")
export LinearCode, field, length, dimension, cardinality, rate, relative_distance, generator_matrix,
    parity_check_matrix, genus, Singleton_bound, number_correctable_errors, encode, syndrome, in, ⊆, ⊂,
    is_subcode, dual, Hermitian_dual, are_equivalent, is_self_dual, is_self_orthogonal, is_weakly_self_dual, ⊕,
    VectorSpace, set_minimum_distance!, permute_code, words, codewords, elements, is_MDS, is_even,
    is_doubly_even, is_triply_even, characteristic_polynomial, is_Hermitian_LCD, is_Hermitian_dual_containing,
    is_LCD, Hermitian_hull, hull, is_Hermitian_self_dual, is_dual_containing, minimum_distance_lower_bound,
    minimum_distance_upper_bound, set_distance_upper_bound!, standard_form_permutation, genus,
<<<<<<< HEAD
    is_overcomplete, are_permutation_equivalent, vector_space, contains_self_dual_subcode, information_set, random_information_set
=======
    is_overcomplete, are_permutation_equivalent, vector_space, contains_self_dual_subcode, information_set, 
    random_information_set, random_linear_code
>>>>>>> aa0f3a74

#############################
# Classical/new_codes_from_old.jl
#############################

include("Classical/new_codes_from_old.jl")
export code_complement, quo, quotient, /, direct_sum, ⊗, kron, tensor_product, direct_product, ×,
    product_code, extend, puncture, expurgate, augment, shorten, lengthen, u_u_plus_v,
    Plotkin_construction, subcode, juxtaposition, construction_X, construction_X3,
    u_plus_w_v_plus_w_u_plus_v_plus_w, entrywise_product_code, *, Schur_product_code, Hadamard_product_code,
    componentwise_product_code, expanded_code, subfield_subcode, trace_code, even_subcode,
    doubly_even_subcode, subcode_of_dimension_between_codes

#############################
        # LDPC/codes.jl
#############################

include("LDPC/codes.jl")
export LDPCCode, regular_LDPC_code, variable_degree_distribution, check_degree_distribution,
    degree_distributions, column_bound, row_bound, column_row_bounds, limited, density,
    is_regular, variable_degree_polynomial, check_degree_polynomial, degree_distributions_plot,
    girth, computation_graph, enumerate_simple_cycles, simple_cycle_length_distribution,
    simple_cycle_length_distribution_plot, average_simple_cycle_length, median_simple_cycle_length,
    mode_simple_cycle_length, count_simple_cycles, simple_cycle_distribution_by_variable_node,
    simple_cycle_distribution_by_variable_node, enumerate_short_cycles,
    short_cycle_length_distribution, short_cycle_length_distribution_plot,
    average_short_cycle_length, median_short_cycle_length, mode_short_cycle_length,
    count_short_cycles, short_cycle_distribution_by_variable_node,
    short_cycle_distribution_by_variable_node_plot

#############################
     # LDPC/cycles.jl
#############################

include("LDPC/cycles.jl")
export remove_cycles

# #############################
#     # LDPC/algorithms.jl
# #############################

# include("LDPC/algorithms.jl")

#############################
    # LDPC/simulations.jl
#############################

include("LDPC/simulations.jl")
export MPNoiseModel

#############################
    # LDPC/MP_decoders.jl
#############################

include("LDPC/MP_decoders.jl")
export Gallager_A, Gallager_B, sum_product, sum_product_box_plus, sum_product_syndrome,
    min_sum, min_sum_syndrome, min_sum_with_correction, min_sum_with_correction_syndrome,
    layered_schedule, balance_of_layered_schedule
   
#############################
        # LDPC/GBP.jl
#############################

include("LDPC/GBP.jl")
export Region, id, parents, ancestors, subregions, descendents, overcounting_number, 
    counting_number, RegionGraph, regions, base_regions, outer_regions, basic_clusters, leaves,
    canonical_region_graph, region_graph_from_base_nodes, region_graph_from_base_nodes,
    is_valid_region_graph, remove_zero_overcounting_numbers, leaves

#############################
    # LDPC/LP_decoders.jl
#############################

include("LDPC/LP_decoders.jl")
export LP_decoder_LDPC

#############################
     # LDPC/channels.jl
#############################

include("LDPC/channels.jl")

export BinaryErasureChannel, BEC, BinarySymmetricChannel, BSC, BAWGNChannel,
    BAWGNC, capacity

#############################
     # LDPC/analysis.jl
#############################

include("LDPC/analysis.jl")

export LDPCEnsemble, erasure_probability, crossover_probability, standard_deviation, variance,
    type, density_evolution, density_evolution!, EXIT_chart_plot, multiplicative_gap,
    multiplicative_gap_lower_bound, density_lower_bound, check_concentrated_degree_distribution

export optimal_lambda, optimal_rho, optimal_lambda_and_rho, optimal_threshold, multiplicative_gap,
    irregular_LDPC_code

#############################
# Classical/MatrixProductCode.jl
#############################

include("Classical/MatrixProductCode.jl")
export MatrixProductCode

#############################
  # Classical/ReedMuller.jl
#############################

include("Classical/ReedMuller.jl")
export order, RMr, RMm, ReedMullerCode, number_of_variables

#############################
  # Classical/cyclic_code.jl
#############################

# TODO is_cyclic exporting weird (removed here) due to Oscar import
include("Classical/cyclic_code.jl")
export defining_set, splitting_field, polynomial_ring, primitive_root, offset,
    design_distance, qcosets, qcosets_reps, generator_polynomial, parity_check_polynomial,
    idempotent, is_primitive, is_narrowsense, is_reversible, find_delta, dual_defining_set,
    CyclicCode, BCHCode, ReedSolomonCode, complement, ==, ∩, +, QuadraticResidueCode,
    zeros, BCH_bound, is_degenerate, nonzeros, is_antiprimitive

#############################
# Classical/quasi-cyclic_code.jl
#############################

include("Classical/quasi-cyclic_code.jl")
export weight_matrix, base_matrix, protograph_matrix, QuasiCyclicCode, index,
    expansion_factor, type, polynomial_matrix, polynomial_matrix_type,
    noncirculant_generator_matrix, noncirculant_parity_check_matrix, generators,
    circulants, is_single_generator, lift

#############################
# Classical/miscknowncodes.jl
#############################

include("Classical/misc_known_codes.jl")
export ZeroCode, IdentityCode, RepetitionCode, SingleParityCheckCode, SPCCode,
    Hexacode, HammingCode, TetraCode, SimplexCode, GolayCode, ExtendedGolayCode,
    best_known_linear_code

#############################
# Classical/GRS_alternate.jl
#############################

include("Classical/GRS_alternate.jl")
export GeneralizedReedSolomonCode, scalars, dual_scalars, evaluation_points, AlternateCode,
    SrivastavaCode, GeneralizedSrivastavaCode

#############################
    # Classical/Goppa.jl
#############################

include("Classical/Goppa.jl")
export GoppaCode, Goppa_polynomial, is_seperable, is_cumulative, extension_field

#############################
# Classical/concatenation.jl
#############################

include("Classical/concatenation.jl")
export concatenate, inner_code, outer_code, expansion_basis, expansion_dual_basis, concatenation_type

#############################
 # Quantum/subsystem_code.jl
#############################

include("Quantum/subsystem_code.jl")
export SubsystemCode, field, length, num_qubits, dimension, cardinality,
    rate, signs, X_signs, Z_signs, stabilizers, symplectic_stabilizers, X_stabilizers, Z_stabilizers,
    num_X_stabs, num_Z_stabs, character_vector, is_over_complete, is_CSS, relative_distance, logicals,
    logical_operators, bare_logicals, bare, logicals_matrix, gauges, gauge_operators, gauges_matrix,
    gauge_operators_matrix, dressed, dressed_operators, dressed_logicals, gauge_group, gauge_group_matrix,
    gauge_generators_matrix, gauge_group_generators_matrix, set_signs!, set_logicals!, set_minimum_distance!,
    split_stabilizers, is_logical, syndrome, X_syndrome, Z_syndrome, promote_logicals_to_gauge!, swap_X_Z_logicals!,
    swap_X_Z_gauge_operators!, all_stabilizers, elements, print_all_stabilizers, print_all_elements,
    augment, expurgate, fix_gauge, set_X_stabilizers, set_Z_stabilizers, set_stabilizers,
    set_Z_stabilizers!, set_distance_lower_bound!, permute_code!, permute_code, set_stabilizers!,
    set_X_stabilizers!, standard_form_A, standard_form_A1, standard_form_A2, standard_form_B, standard_form_C1,
    standard_form_C2, standard_form_D, standard_form_E, logicals_standard_form, promote_gauges_to_logical!,
    promote_gauges_to_logical, promote_logicals_to_gauge, bare_minimum_distance_lower_bound,
    bare_minimum_distance_upper_bound, dressed_minimum_distance_lower_bound,
    dressed_minimum_distance_upper_bound, bare_X_minimum_distance_lower_bound,
    bare_X_minimum_distance_upper_bound, dressed_X_minimum_distance_lower_bound,
    bare_Z_minimum_distance_lower_bound, bare_Z_minimum_distance_upper_bound,
    dressed_Z_minimum_distance_lower_bound, dressed_Z_minimum_distance_upper_bound,
    X_minimum_distance, Z_minimum_distance, XZ_minimum_distance, set_bare_minimum_distance!,
    set_bare_X_minimum_distance!, set_bare_Z_minimum_distance!, set_dressed_minimum_distance!,
    set_dressed_X_minimum_distance!, set_dressed_Z_minimum_distance!

#############################
 # Quantum/stabilizer_code.jl
#############################

include("Quantum/stabilizer_code.jl")
export StabilizerCodeCSS, CSSCode, StabilizerCode, random_CSS_code, is_CSS_T_code,
    minimum_distance_lower_bound, minimum_distance_upper_bound, X_minimum_distance_lower_bound,
    X_minimum_distance_upper_bound, Z_minimum_distance_lower_bound, Z_minimum_distance_upper_bound,
    set_X_minimum_distance!, set_Z_minimum_distance!

#############################
   # Quantum/graphstate.jl
#############################

include("Quantum/graph_state.jl")
export ClusterState, GraphState

#############################
# Quantum/misc_known_codes.jl
#############################

include("Quantum/misc_known_codes.jl")
# subsystem
export GaugedShorCode, Q9143, BaconShorCode, BravyiBaconShorCode, GeneralizedBaconShorCode,
    NappPreskill3DCode, NappPreskill4DCode, SubsystemToricCode, SubsystemSurfaceCode

# stabilizer
export FiveQubitCode, Q513, SteaneCode, Q713, _SteaneCodeTrellis, ShorCode, Q913,
    Q412, Q422, Q511, Q823, Q15RM, Q1513, Q1573, TriangularSurfaceCode,
    RotatedSurfaceCode, XZZXSurfaceCode, TriangularColorCode488, TriangularColorCode666,
    ToricCode, PlanarSurfaceCode, XYSurfaceCode, XYZ2Code, HCode, QC6, QC4, ToricCode4D,
    Q832, SmallestInterestingColorCode, GrossCode #, PlanarSurfaceCode3D, ToricCode3D

#############################
        # trellis.jl
#############################

include("trellis.jl")
export Trellis, vertices, edges, isisomorphic, isequal, loadbalancedecode,
    trellisorientedformlinear,trellisprofiles, syndrometrellis,
    trellisorientedformadditive, optimalsectionalizationQ, weightQ!,
    shiftandweightQ!, shiftanddecodeQ!, shift!, isshifted

#############################
  # Classical/weight_dist.jl
#############################

include("Classical/weight_dist.jl")
export polynomial, type, CWE_to_HWE, weight_enumerator, MacWilliams_identity,
    weight_distribution, weight_plot, support, minimum_distance, Sterns_attack,
    Gray_code_minimum_distance, minimum_words, words_of_weight

#############################
   # Quantum/weight_dist.jl
#############################

include("Quantum/weight_dist.jl")
# export weight_plot_CSS_X, weight_plot_CSS_Z, weight_plot_CSS, minimum_distance_X_Z,
#     minimum_distance_X, minimum_distance_Z, is_pure, QDistRndCSS
export minimum_distance_upper_bound!, random_information_set_minimum_distance_bound!,
    QDistRnd!

#############################
#  Quantum/product_codes.jl
#############################

include("Quantum/product_codes.jl")
export HypergraphProductCode, GeneralizedShorCode, BaconCasaccinoConstruction,
    HyperBicycleCodeCSS, HyperBicycleCode, GeneralizedBicycleCode,
    generalized_hypergraph_product_matrices, GHGP_matrices, lifted_product_matrices,
    GeneralizedHypergraphProductCode, LiftedProductCode, bias_tailored_lifted_product_matrices,
    BiasTailoredLiftedProductCode, SPCDFoldProductCode, SingleParityCheckDFoldProductCode,
    Quintavalle_basis, asymmetric_product, symmetric_product, random_homological_product_code,
    homological_product, ⊠, BivariateBicycleCode, CoprimeBivariateBicycleCode

#############################
#   Quantum/simulation.jl
#############################

include("Quantum/simulation.jl")
export CSS_decoder_test, CSS_decoder_with_Bayes

#############################
        # tilings.jl
#############################

include("tilings.jl")
export ReflectionGroup, triangle_group, r_s_group, tetrahedron_group, q_r_s_group,
    star_tetrahedron_group, cycle_tetrahedron_group, normal_subgroups, is_fixed_point_free,
    is_orientable, is_k_colorable, coset_intersection

#############################
    # Classical/Tanner.jl
#############################

include("Classical/Tanner.jl")
export Tanner_graph_plot, Tanner_graph, Tanner_code

#############################
       # chaincomplex.jl
#############################

# put into Oscar v14
# struct ChainComplex{T <: CTMatrixTypes}
#     F::CTFieldTypes
#     length::UInt8
#     boundaries::Vector{T}
# end

# include("chaincomplex.jl")
# export boundaries, cochain, distance_balancing

#############################
# Classical/weight_reduction.jl
#############################

include("Classical/weight_reduction.jl")
export weight_reduction

#############################
# Quantum/weight_reduction.jl
#############################

include("Quantum/weight_reduction.jl")
export copying, gauging, thickening_and_choose_heights, coning, quantum_weight_reduction,
    copying_as_coning, gauging_as_coning

end<|MERGE_RESOLUTION|>--- conflicted
+++ resolved
@@ -93,11 +93,7 @@
     is_valid_bipartition, extract_bipartition, is_Hermitian_self_orthogonal,
     row_supports, row_supports_symplectic, strongly_lower_triangular_reduction,
     residue_polynomial_to_circulant_matrix, group_algebra_element_to_circulant_matrix,
-<<<<<<< HEAD
     load_alist, extended_binomial
-=======
-    load_alist
->>>>>>> aa0f3a74
     # load_alist, _rref_non_pivot_cols
     # , _min_wt_row
     # , circ_shift
@@ -131,12 +127,8 @@
     is_doubly_even, is_triply_even, characteristic_polynomial, is_Hermitian_LCD, is_Hermitian_dual_containing,
     is_LCD, Hermitian_hull, hull, is_Hermitian_self_dual, is_dual_containing, minimum_distance_lower_bound,
     minimum_distance_upper_bound, set_distance_upper_bound!, standard_form_permutation, genus,
-<<<<<<< HEAD
-    is_overcomplete, are_permutation_equivalent, vector_space, contains_self_dual_subcode, information_set, random_information_set
-=======
     is_overcomplete, are_permutation_equivalent, vector_space, contains_self_dual_subcode, information_set, 
     random_information_set, random_linear_code
->>>>>>> aa0f3a74
 
 #############################
 # Classical/new_codes_from_old.jl
