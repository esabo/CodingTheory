--- conflicted
+++ resolved
@@ -224,11 +224,7 @@
 export FiveQubitCode, Q513, SteaneCode, Q713, _SteaneCodeTrellis, ShorCode, Q913,
     Q412, Q422, Q511, Q823, Q15RM, Q1513, Q1573, TriangularSurfaceCode,
     RotatedSurfaceCode, XZZXSurfaceCode, TriangularColorCode488, TriangularColorCode666,
-<<<<<<< HEAD
-    ToricCode, PlanarSurfaceCode, XYSurfaceCode, XYZ2Code, HCode, ToricCode4D
-=======
-    ToricCode, PlanarSurfaceCode, XYSurfaceCode, XYZ2Code, HCode, QC6, QC4
->>>>>>> c99b628d
+    ToricCode, PlanarSurfaceCode, XYSurfaceCode, XYZ2Code, HCode, QC6, QC4, ToricCode4D
 
 #############################
         # trellis.jl
