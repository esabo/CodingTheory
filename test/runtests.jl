using Oscar
using CodingTheory
using TestItemRunner

if get(ENV, "GPU_TESTS", "") != "true"
    println("skipping gpu tests (set GPU_TESTS = true to test gpu)")
end


# filter for the test
test_filter = ti -> begin
    exclude = Symbol[]
    if get(ENV, "JET_TEST", "") != "true"
        push!(exclude, :jet)
    end
    if !(VERSION >= v"1.10")
        push!(exclude, :doctests)
        push!(exclude, :aqua)
    end

    if get(ENV, "GPU_TESTS", "") != "true"
        push!(exclude, :gpu)
    end

    if !(Base.Sys.islinux() & (Int === Int64))
        push!(exclude, :bitpack)
    end

    return all(!in(exclude), ti.tags)
end

<<<<<<< HEAD
# since unit tests need to be deterministic this saves us having to set it every time we test a random function 
=======
# unit tests need to be deterministic for debugging so we should set the seed before running the whole test suite 
>>>>>>> aa0f3a74
println("Random.seed initialized to 0")
CodingTheory.Random.seed!(0)

println("Starting tests with $(Threads.nthreads()) threads out of `Sys.CPU_THREADS = $(Sys.CPU_THREADS)`...")

@run_package_tests filter = test_filter

# TODO: should setup test for traits
# TODO: add tests for _standardformstabilizer
# TODO: add tests for _logicalsstandardform<|MERGE_RESOLUTION|>--- conflicted
+++ resolved
@@ -5,7 +5,6 @@
 if get(ENV, "GPU_TESTS", "") != "true"
     println("skipping gpu tests (set GPU_TESTS = true to test gpu)")
 end
-
 
 # filter for the test
 test_filter = ti -> begin
@@ -29,11 +28,7 @@
     return all(!in(exclude), ti.tags)
 end
 
-<<<<<<< HEAD
-# since unit tests need to be deterministic this saves us having to set it every time we test a random function 
-=======
 # unit tests need to be deterministic for debugging so we should set the seed before running the whole test suite 
->>>>>>> aa0f3a74
 println("Random.seed initialized to 0")
 CodingTheory.Random.seed!(0)
 
