@testitem "Quantum/product_codes.jl" begin
    using Oscar
    using CodingTheory

    @testset "GeneralizedBicycleCode" begin
        # Degenerate Quantum LDPC Codes With Good Finite Length Performance
        # Example A1
        F = Oscar.Nemo.Native.GF(2)
        S, x = polynomial_ring(F, :x)
        l = 127
        R, _ = residue_ring(S, x^l - 1)
        a = 1 + x^15 + x^20 + x^28 + x^66
        b = 1 + x^58 + x^59 + x^100 + x^121
        g = gcd(a, b, x^l - 1)
        aR = R(a)
        bR = R(b)
        Q = GeneralizedBicycleCode(aR, bR)
        @test length(Q) == 254
        @test CodingTheory.dimension(Q) == 28
        @test LogicalTrait(typeof(Q)) == HasLogicals()
        @test GaugeTrait(typeof(Q)) == HasNoGauges()

        # # Example A2
        l = 24
        R, _ = residue_ring(S, x^l - 1)
        a = 1 + x^2 + x^8 + x^15
        b = 1 + x^2 + x^12 + x^17
        Q = GeneralizedBicycleCode(R(a), R(b))
        @test length(Q) == 48
        @test CodingTheory.dimension(Q) == 6
        @test LogicalTrait(typeof(Q)) == HasLogicals()
        @test GaugeTrait(typeof(Q)) == HasNoGauges()
    end

    @testset "LiftedProductCode" begin
        # Degenerate Quantum LDPC Codes With Good Finite Length Performance
        # Example B1
        F = Oscar.Nemo.Native.GF(2)
        S, x = polynomial_ring(F, :x)
        l = 63
        R, _ = residue_ring(S, x^l - 1)
        A = matrix(R, 7, 7,
	        [x^27, 0, 0, 1, x^18, x^27, 1,
	         1, x^27, 0, 0, 1, x^18, x^27,
	         x^27, 1, x^27, 0, 0, 1, x^18,
	         x^18, x^27, 1, x^27, 0, 0, 1,
	         1, x^18, x^27, 1, x^27, 0, 0,
	         0, 1, x^18, x^27, 1, x^27, 0,
	         0, 0, 1, x^18, x^27, 1, x^27])
        b = R(1 + x + x^6)
        Q = LiftedProductCode(A, b)
        @test length(Q) == 882
        @test CodingTheory.dimension(Q) == 48
        @test LogicalTrait(typeof(Q)) == HasLogicals()
        @test GaugeTrait(typeof(Q)) == HasNoGauges()
    end

    # @testset "HypergraphProductCode" begin
        # # HGP codes are (l, q)-QLDPC code
        # l, q = columnrowweights(Sq2)

        # # single code HGP tests
        # # length C.n^2 + (n^T)^2
        # # dimension C.k^2 + (k^T)^2,
        # # minimum distance min(d, d^T)
        # # stabilizers have row weights of the form i + j, where i and j are the
        # # row and column weights of the H, respecitvely

        # # two code HGP tests
        # # [[(C1.n)^2 + (C2^T.n)^2, (C1.k)^2 + (C2^T.k)^2, min(d, d^T)]]
        # # dX = min(d^T_1, d_2), dZ = min(d1, d^T_2), d = min(dX, dZ)

        # # GeneralizedShorCode
        # # [[n1 * n2, k1 * k2, min(d1, d2)]]

        # # Quintavalle_basis
        # Fone = F(1)
        # for r in 2:4
        #     C = HammingCode(2, r)
        #     F = C.F
        #     Fone = F(1)
        #     H = parity_check_matrix(C)
        #     nr_H = nrows(H)

        #     # Add some degerate rows so the dual code has k > 0
        #     rand1 = rand(1:nr_H)
        #     rand2 = rand(1:nr_H)
        #     rand3 = rand(1:nr_H)
        #     rand4 = rand(1:nr_H)
        #     H = vcat(H, H[rand1:rand1, :] + H[rand2:rand2, :],
        #              H[rand3:rand3, :] + H[rand4:rand4, :])
        #     HGP = HypergraphProductCode(LinearCode(H, true))

        #     lx, lz = Quintavalle_basis(HGP)
        #     # Check the logical operators commute with the stabilizers
        #     @test iszero(HGP.X_stabs * transpose(lz))
        #     @test iszero(HGP.Z_stabs * transpose(lx))

        #     # Overlap should be zero in all cases except i == ii
        #     zero_sum_flag = true
        #     one_sum_flag = true
        #     count_zero_flag = true
        #     count_one_flag = true
        #     for i in 1:nrows(lx)
        #         for ii in 1:nrows(lz)
        #             if i != ii
        #                 iszero(sum(lx[i:i, :] .* lz[ii:ii, :])) || (zero_sum_flag = false)
        #                 iszero(length(findall(x -> x == Fone, lx[i:i, :] .* lz[ii:ii, :]))) || (count_zero_flag = false;)
        #             else
        #                 isone(sum(lx[i:i, :] .* lz[ii:ii, :])) || (one_sum_flag = false;)
        #                 isone(length(findall(x -> x == Fone, lx[i:i, :] .* lz[ii:ii, :]))) || (count_one_flag = false;)
        #             end
        #         end
        #     end
        #     @test zero_sum_flag
        #     @test one_sum_flag
        #     @test count_zero_flag
        #     @test count_one_flag

        #     # Check the logical operators have weight >= code distance
              # weight_flag = true
              # for i in 1:HGP.k
              #    (wt(lx[i:i, :]) < HGP.d || wt(lz[i:i, :]) < HGP.d) && (weight_flag = false;)
              # end
              # @test weight_flag
        # end

        # H1 = parity_check_matrix(HammingCode(2, 2))
        # H2 = parity_check_matrix(HammingCode(2, 3))
        # H1 = vcat(H1, H1[1:1, :] + H1[2:2, :])
        # H2 = vcat(H2, H2[1:1, :] + H2[2:2, :])
        # HGP = HypergraphProductCode(LinearCode(H1, true), LinearCode(H2, true))

        # lx, lz = Quintavalle_basis(HGP)
        # Check the logical operators commute with the stabilizers
        # @test iszero(HGP.X_stabs * transpose(lz))
        # @test iszero(HGP.Z_stabs * transpose(lx))

        # Overlap should be zero in all cases except i == ii
        # zero_sum_flag = true
        # one_sum_flag = true
        # count_zero_flag = true
        # count_one_flag = true
        # for i in 1:nrows(lx)
        #     for ii in 1:nrows(lz)
        #         if i != ii
        #             iszero(sum(lx[i, :] .* lz[ii, :])) || (zero_sum_flag = false)
        #             iszero(length(findall(x -> x == Fone, lx[i, :] .* lz[ii, :]))) || (count_zero_flag = false)
        #         else
        #             isone(sum(lx[i, :] .* lz[ii, :])) || (one_sum_flag = false)
        #             isone(length(findall(x -> x == Fone, lx[i, :] .* lz[ii, :]))) || (count_one_flag = false)
        #         end
        #     end
        # end
        # @test zero_sum_flag
        # @test one_sum_flag
        # @test count_zero_flag
        # @test count_one_flag

        # # Check the logical operators have weight >= code distance
        # weight_flag = true
        # for i in 1:HGP.k
        #     (wt(lx[i, :]) < HGP.d || wt(lz[i, :]) < HGP.d) && (weight_flag = false)
        # end
        # @test weight_flag

        # # [[400,16,6]] code from Table 1 of https://doi.org/10.1103/PhysRevResearch.2.043423
        # H = matrix(
        #         Oscar.Nemo.Native.GF(2),
        #         [
        #                 1 1 0 0 1 1 0 0 0 0 0 0 0 0 0 0;
        #                 0 0 1 0 0 0 1 1 0 0 0 0 1 0 0 0;
        #                 0 0 0 1 1 0 1 0 0 0 0 0 0 1 0 0;
        #                 0 0 0 0 0 1 0 0 1 1 0 0 0 0 0 1;
        #                 0 1 0 0 0 0 0 1 1 0 0 1 0 0 0 0;
        #                 0 0 0 0 0 0 0 0 1 0 0 0 1 1 1 0;
        #                 1 0 0 0 0 0 0 1 0 0 0 0 0 1 0 1;
        #                 0 0 0 1 0 1 0 0 0 0 1 0 1 0 0 0;
        #                 0 0 1 1 0 0 0 0 0 0 0 1 0 0 0 1;
        #                 0 0 0 0 1 0 0 0 0 1 1 1 0 0 0 0;
        #                 0 1 0 0 0 0 1 0 0 0 1 0 0 0 1 0;
        #                 1 0 1 0 0 0 0 0 0 1 0 0 0 0 1 0
        #         ]
        # )
        # HGP = HypergraphProductCode(LinearCode(H, true))

        # lx, lz = Quintavalle_basis(HGP)
        # # Check the logical operators commute with the stabilizers
        # @test iszero(HGP.X_stabs * transpose(lz))
        # @test iszero(HGP.Z_stabs * transpose(lx))

        # # Overlap should be zero in all cases except i == ii
        # zero_sum_flag = true
        # one_sum_flag = true
        # count_zero_flag = true
        # count_one_flag = true
        # for i in 1:nrows(lx)
        #     for ii in 1:nrows(lz)
        #         if i != ii
        #             iszero(sum(lx[i, :] .* lz[ii, :])) || (zero_sum_flag = false)
        #             iszero(length(findall(x -> x == Fone, lx[i, :] .* lz[ii, :]))) || (count_zero_flag = false)
        #         else
        #             isone(sum(lx[i, :] .* lz[ii, :])) || (one_sum_flag = false)
        #             isone(length(findall(x -> x == Fone, lx[i, :] .* lz[ii, :]))) || (count_one_flag = false)
        #         end
        #     end
        # end
        # @test zero_sum_flag
        # @test one_sum_flag
        # @test count_zero_flag
        # @test count_one_flag

        # # Check the logical operators have weight >= code distance
        # weight_flag = true
        # for i in 1:HGP.k
        #     (wt(lx[i, :]) < HGP.d || wt(lz[i, :]) < HGP.d) && (weight_flag = false)
        # end
        # @test weight_flag

        # # product codes
        # F = Oscar.Nemo.Native.GF(2)
        # h = matrix(F, [1 1])
        # id = identity_matrix(F, 2)
        # H_X = vcat(
        #     h ⊗ h ⊗ h ⊗ id ⊗ id ⊗ id ⊗ id ⊗ id ⊗ id,
        #     id ⊗ id ⊗ id ⊗ h ⊗ h ⊗ h ⊗ id ⊗ id ⊗ id,
        #     id ⊗ id ⊗ id ⊗ id ⊗ id ⊗ id ⊗ h ⊗ h ⊗ h)
        # H_Z = vcat(
        #     h ⊗ id ⊗ id ⊗ h ⊗ id ⊗ id ⊗ h ⊗ id ⊗ id,
        #     id ⊗ h ⊗ id ⊗ id ⊗ h ⊗ id ⊗ id ⊗ h ⊗ id,
        #     id ⊗ id ⊗ h ⊗ id ⊗ id ⊗ h ⊗ id ⊗ id ⊗ h)
        # SPCtest = CodingTheory.SPCDFoldProductCode(3)
        # @test length(SPCtest) == 512
        # @test dimension(SPCtest) == 174
        # @test H_X == SPCtest.X_stabs
        # @test H_Z == SPCtest.Z_stabs
    # end

    @testset "BivariateBicycle Code" begin
        # bivariate bicycle codes
        S, (x, y) = polynomial_ring(Oscar.Nemo.Native.GF(2), [:x, :y])

        # Table 3 of https://arxiv.org/pdf/2308.07915
        # [[72, 12, 6]]
        l = 6
        m = 6
        R, _ = quo(S, ideal(S, [x^l - 1, y^m - 1]))
        a = R(x^3 + y + y^2)
        b = R(y^3 + x + x^2)
        Q = BivariateBicycleCode(a, b)
        @test length(Q) == 72
        @test dimension(Q) == 12
        @test_broken minimum_distance(S) == 6

        # [[90, 8, 10]]
        l = 15
        m = 3
        R, _ = quo(S, ideal(S, [x^l - 1, y^m - 1]))
        a = R(x^9 + y + y^2)
        b = R(1 + x^2 + x^7)
        Q = BivariateBicycleCode(a, b)
        @test length(Q) == 90
        @test dimension(Q) == 8
        @test_broken minimum_distance(S) == 10

        # [[108, 8, 10]]
        l = 9
        m = 6
        R, _ = quo(S, ideal(S, [x^l - 1, y^m - 1]))
        a = R(x^3 + y + y^2)
        b = R(y^3 + x + x^2)
        Q = BivariateBicycleCode(a, b)
        @test length(Q) == 108
        @test dimension(Q) == 8
        @test_broken minimum_distance(S) == 10

        # [[144, 12, 12]]
        l = 12
        m = 6
        R, _ = quo(S, ideal(S, [x^l - 1, y^m - 1]))
        a = R(x^3 + y + y^2)
        b = R(y^3 + x + x^2)
        Q = BivariateBicycleCode(a, b)
        @test length(Q) == 144
        @test dimension(Q) == 12
        @test_broken minimum_distance(S) == 12

        # [[288, 12, 18]]
        l = 12
        m = 12
        R, _ = quo(S, ideal(S, [x^l - 1, y^m - 1]))
        a = R(x^3 + y^2 + y^7)
        b = R(y^3 + x + x^2)
        Q = BivariateBicycleCode(a, b)
        @test length(Q) == 288
        @test dimension(Q) == 12
        @test_broken minimum_distance(S) == 18

        # [[360, 12, ≤24]]
        l = 30
        m = 6
        R, _ = quo(S, ideal(S, [x^l - 1, y^m - 1]))
        a = R(x^9 + y + y^2)
        b = R(y^3 + x^25 + x^26)
        Q = BivariateBicycleCode(a, b)
        @test length(Q) == 360
        @test dimension(Q) == 12

        # [[756, 16, ≤34]]
        l = 21
        m = 18
        R, _ = quo(S, ideal(S, [x^l - 1, y^m - 1]))
        a = R(x^3 + y^10 + y^17)
        b = R(y^5 + x^3 + x^19)
        Q = BivariateBicycleCode(a, b)
        @test length(Q) == 756
        @test dimension(Q) == 16

        # Table 1 of https://arxiv.org/pdf/2408.10001
        # [[54, 8, 6]]
        l = 3
        m = 9
        R, _ = quo(S, ideal(S, [x^l - 1, y^m - 1]))
        a = R(1 + y^2 + y^4)
        b = R(y^3 + x + x^2)
        Q = BivariateBicycleCode(a, b)
        @test length(Q) == 54
        @test dimension(Q) == 8
        @test_broken minimum_distance(S) == 6

        # [[98, 6, 12]]
        l = 7
        m = 7
        R, _ = quo(S, ideal(S, [x^l - 1, y^m - 1]))
        a = R(x^3 + y^5 + y^6)
        b = R(y^2 + x^3 + x^5)
        Q = BivariateBicycleCode(a, b)
        @test length(Q) == 98
        @test dimension(Q) == 6
        @test_broken minimum_distance(S) == 12

        # [[126, 8, 10]]
        l = 3
        m = 21
        R, _ = quo(S, ideal(S, [x^l - 1, y^m - 1]))
        a = R(1 + y^2 + y^10)
        b = R(y^3 + x + x^2)
        Q = BivariateBicycleCode(a, b)
        @test length(Q) == 126
        @test dimension(Q) == 8
<<<<<<< HEAD
        # @test minimum_distance(S) == 10
=======
        @test_broken minimum_distance(S) == 10
>>>>>>> 9c61033c

        # [[150, 16, 8]]
        l = 5
        m = 15
        R, _ = quo(S, ideal(S, [x^l - 1, y^m - 1]))
        a = R(1 + y^6 + y^8)
        b = R(y^5 + x + x^4)
        Q = BivariateBicycleCode(a, b)
        @test length(Q) == 150
        @test dimension(Q) == 16
        @test_broken minimum_distance(S) == 8

        # [[162, 8, 14]]
        l = 3
        m = 27
        R, _ = quo(S, ideal(S, [x^l - 1, y^m - 1]))
        a = R(1 + y^10 + y^14)
        b = R(y^12 + x + x^2)
        Q = BivariateBicycleCode(a, b)
        @test length(Q) == 162
        @test dimension(Q) == 8
        @test_broken minimum_distance(S) == 14

        # [[180, 8, 16]]
        l = 6
        m = 15
        R, _ = quo(S, ideal(S, [x^l - 1, y^m - 1]))
        a = R(x^3 + y + y^2)
        b = R(y^6 + x^4 + x^5)
        Q = BivariateBicycleCode(a, b)
        @test length(Q) == 180
        @test dimension(Q) == 8
<<<<<<< HEAD
        # @test minimum_distance(S) == 16

        # Table 1 of https://arxiv.org/pdf/2404.17676
        # [[72, 8, 6]]
        l = 12
        m = 3
        R, _ = quo(S, ideal(S, [x^l - 1, y^m - 1]))
        a = R(x^9 + y^1 + y^2)
        b = R(1 + x^1 + x^11)
        Q = BivariateBicycleCode(a, b)
        @test length(Q) == 72
        @test dimension(Q) == 8
        # @test minimum_distance(S) == 6

        # [[90, 8, 6]]
        l = 9
        m = 5
        R, _ = quo(S, ideal(S, [x^l - 1, y^m - 1]))
        a = R(x^8 + y^4 + y^1)
        b = R(y^5 + x^8 + x^7)
        Q = BivariateBicycleCode(a, b)
        @test length(Q) == 90
        @test dimension(Q) == 8
        # @test minimum_distance(S) == 6

        # [[120, 8, 8]]
        l = 12
        m = 5
        R, _ = quo(S, ideal(S, [x^l - 1, y^m - 1]))
        a = R(x^10 + y^4 + y^1)
        b = R(1 + x^1 + x^2)
        Q = BivariateBicycleCode(a, b)
        @test length(Q) == 120
        @test dimension(Q) == 8
        # @test minimum_distance(S) == 8

        # [[150, 8, 8]]
        l = 15
        m = 5
        R, _ = quo(S, ideal(S, [x^l - 1, y^m - 1]))
        a = R(x^5 + y^2 + y^3)
        b = R(y^2 + x^7 + x^6)
        Q = BivariateBicycleCode(a, b)
        @test length(Q) == 150
        @test dimension(Q) == 8
        # @test minimum_distance(S) == 8

        # [[196, 12, 8]]
        l = 14
        m = 7
        R, _ = quo(S, ideal(S, [x^l - 1, y^m - 1]))
        a = R(x^6 + y^5 + y^6)
        b = R(1 + x^4 + x^13)
        Q = BivariateBicycleCode(a, b)
        @test length(Q) == 196
        @test dimension(Q) == 12
        # @test minimum_distance(S) == 8
=======
        @test_broken minimum_distance(S) == 16
>>>>>>> 9c61033c
    end
end<|MERGE_RESOLUTION|>--- conflicted
+++ resolved
@@ -348,12 +348,8 @@
         Q = BivariateBicycleCode(a, b)
         @test length(Q) == 126
         @test dimension(Q) == 8
-<<<<<<< HEAD
-        # @test minimum_distance(S) == 10
-=======
         @test_broken minimum_distance(S) == 10
->>>>>>> 9c61033c
-
+    
         # [[150, 16, 8]]
         l = 5
         m = 15
@@ -385,8 +381,7 @@
         Q = BivariateBicycleCode(a, b)
         @test length(Q) == 180
         @test dimension(Q) == 8
-<<<<<<< HEAD
-        # @test minimum_distance(S) == 16
+        @test_broken minimum_distance(S) == 16
 
         # Table 1 of https://arxiv.org/pdf/2404.17676
         # [[72, 8, 6]]
@@ -398,7 +393,7 @@
         Q = BivariateBicycleCode(a, b)
         @test length(Q) == 72
         @test dimension(Q) == 8
-        # @test minimum_distance(S) == 6
+        @test_broken minimum_distance(S) == 6
 
         # [[90, 8, 6]]
         l = 9
@@ -409,7 +404,7 @@
         Q = BivariateBicycleCode(a, b)
         @test length(Q) == 90
         @test dimension(Q) == 8
-        # @test minimum_distance(S) == 6
+        @test_broken minimum_distance(S) == 6
 
         # [[120, 8, 8]]
         l = 12
@@ -420,7 +415,7 @@
         Q = BivariateBicycleCode(a, b)
         @test length(Q) == 120
         @test dimension(Q) == 8
-        # @test minimum_distance(S) == 8
+        @test_broken minimum_distance(S) == 8
 
         # [[150, 8, 8]]
         l = 15
@@ -431,20 +426,17 @@
         Q = BivariateBicycleCode(a, b)
         @test length(Q) == 150
         @test dimension(Q) == 8
-        # @test minimum_distance(S) == 8
+        @test_broken minimum_distance(S) == 8
 
         # [[196, 12, 8]]
         l = 14
         m = 7
         R, _ = quo(S, ideal(S, [x^l - 1, y^m - 1]))
         a = R(x^6 + y^5 + y^6)
-        b = R(1 + x^4 + x^13)
+        b = R(1 + x^4 +^13)
         Q = BivariateBicycleCode(a, b)
         @test length(Q) == 196
         @test dimension(Q) == 12
-        # @test minimum_distance(S) == 8
-=======
-        @test_broken minimum_distance(S) == 16
->>>>>>> 9c61033c
+        @test_broken minimum_distance(S) == 8
     end
 end