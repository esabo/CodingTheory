@testitem "Quantum/product_codes.jl" begin
    using Oscar
    using CodingTheory

    @testset "GeneralizedBicycleCode" begin
        # Degenerate Quantum LDPC Codes With Good Finite Length Performance
        # Example A1
        F = Oscar.Nemo.Native.GF(2)
        S, x = polynomial_ring(F, :x)
        l = 127
        R, _ = residue_ring(S, x^l - 1)
        a = 1 + x^15 + x^20 + x^28 + x^66
        b = 1 + x^58 + x^59 + x^100 + x^121
        # g = gcd(a, b, x^l - 1)
        Q = GeneralizedBicycleCode(R(a), R(b))
        @test length(Q) == 254
        @test dimension(Q) == 28
        @test LogicalTrait(typeof(Q)) == HasLogicals()
        @test GaugeTrait(typeof(Q)) == HasNoGauges()

        # Example A2
        l = 63
        R, _ = residue_ring(S, x^l - 1)
        a = 1 + x + x^14 + x^16 + x^22
        b = 1 + x^3 + x^13 + x^20 + x^42
        Q = GeneralizedBicycleCode(R(a), R(b))
        @test length(Q) == 126
        @test dimension(Q) == 28

        # Example A3
        l = 24
        R, _ = residue_ring(S, x^l - 1)
        a = 1 + x^2 + x^8 + x^15
        b = 1 + x^2 + x^12 + x^17
        Q = GeneralizedBicycleCode(R(a), R(b))
        @test length(Q) == 48
        @test dimension(Q) == 6

        # Example A4
        l = 23
        R, _ = residue_ring(S, x^l - 1)
        a = 1 + x^5 + x^8 + x^12
        b = 1 + x + x^5 + x^7
        Q = GeneralizedBicycleCode(R(a), R(b))
        @test length(Q) == 46
        @test dimension(Q) == 2

        # Example A5
        l = 90
        R, _ = residue_ring(S, x^l - 1)
        a = 1 + x^28 + x^80 + x^89
        b = 1 + x^2 + x^21 + x^25
        Q = GeneralizedBicycleCode(R(a), R(b))
        @test length(Q) == 180
        @test dimension(Q) == 10

        # Example A6
        l = 450
        R, _ = residue_ring(S, x^l - 1)
        a = 1 + x^97 + x^372 + x^425
        b = 1 + x^50 + x^265 + x^390
        Q = GeneralizedBicycleCode(R(a), R(b))
        @test length(Q) == 900
        @test dimension(Q) == 50
        # d = 15

        # Figure 9
        # [[126, 12, d < 11]]
        l = 63
        R, _ = residue_ring(S, x^l - 1)
        a = 1 + x^43 + x^37
        b = 1 + x^59 + x^31
        Q = GeneralizedBicycleCode(R(a), R(b))
        @test length(Q) == 126
        @test dimension(Q) == 12

        # Figure 9
        # [[254, 14, d < 17]]
        l = 127
        R, _ = residue_ring(S, x^l - 1)
        a = 1 + x^18 +x^53
        b = 1 + x^12 + x^125
        Q = GeneralizedBicycleCode(R(a), R(b))
        @test length(Q) == 254
        @test dimension(Q) == 14

        # Figure 9
        # [[510, 16, d < 19]]
        l = 255
        R, _ = residue_ring(S, x^l - 1)
        a = 1 + x^250 + x^133
        b = 1 + x^41 + x^157
        Q = GeneralizedBicycleCode(R(a), R(b))
        @test length(Q) == 510
        @test dimension(Q) == 16

        # Figure 9
        # [[1022, 18]]
        l = 511
        R, _ = residue_ring(S, x^l - 1)
        a = 1 + x^244 + x^157
        b = 1 + x^51 + x^454
        Q = GeneralizedBicycleCode(R(a), R(b))
        @test length(Q) == 1022
        @test dimension(Q) == 18

        # probably takes too long to compute
        # # Figure 9
        # # [[8190, 24]]
        # l = 4095
        # R, _ = residue_ring(S, x^l - 1)
        # a = 1 + x^2083 + x^2212
        # b = 1 + x^1802 + x^3220
        # Q = GeneralizedBicycleCode(R(a), R(b))
        # @test length(Q) == 8190
        # @test dimension(Q) == 24
    end

    @testset "LiftedProductCode" begin
        # Degenerate Quantum LDPC Codes With Good Finite Length Performance
        # Example B1
        F = Oscar.Nemo.Native.GF(2)
        S, x = polynomial_ring(F, :x)
        l = 63
        R, _ = residue_ring(S, x^l - 1)
        A = matrix(R, 7, 7,
            [x^27, 0, 0, 0, 0, 1, x^54,
             x^54, x^27, 0, 0, 0, 0, 1,
             1, x^54, x^27, 0, 0, 0, 0,
             0, 1, x^54, x^27, 0, 0, 0,
             0, 0, 1, x^54, x^27, 0, 0,
             0, 0, 0, 1, x^54, x^27, 0,
             0, 0, 0, 0, 1, x^54, x^27])
        b = R(1 + x + x^6)
        Q = LiftedProductCode(A, b)
        @test length(Q) == 882
        @test dimension(Q) == 24
        @test LogicalTrait(typeof(Q)) == HasLogicals()
        @test GaugeTrait(typeof(Q)) == HasNoGauges()

        # Example B2
        A = matrix(R, 7, 7,
            [x^27, 0, 0, 1, x^18, x^27, 1,
             1, x^27, 0, 0, 1, x^18, x^27,
             x^27, 1, x^27, 0, 0, 1, x^18,
             x^18, x^27, 1, x^27, 0, 0, 1,
             1, x^18, x^27, 1, x^27, 0, 0,
             0, 1, x^18, x^27, 1, x^27, 0,
             0, 0, 1, x^18, x^27, 1, x^27])
        Q = LiftedProductCode(A, b)
        @test length(Q) == 882
        @test dimension(Q) == 48

        # Example B3
        l = 127
        R, _ = residue_ring(S, x^l - 1)
        A = matrix(R, 5, 5,
            [1, 0, x^51, x^52, 0,
             0, 1, 0, x^111, x^20,
             1, 0, x^98, 0, x^122,
             1, x^80, 0, x^119, 0,
             0, 1, x^5, 0, x^106])
        b = R(1 + x + x^7)
        Q = LiftedProductCode(A, b)
        @test length(Q) == 1270
        @test dimension(Q) == 28
    end

    @testset "HypergraphProductCode" begin
        # HGP codes are (l, q)-QLDPC code
        # l, q = column_row_weights(Sq2)

        # single code HGP tests
        # length C.n^2 + (n^T)^2
        # dimension C.k^2 + (k^T)^2,
        # minimum distance min(d, d^T)
        # stabilizers have row weights of the form i + j, where i and j are the
        # row and column weights of the H, respecitvely

        # two code HGP tests
        # [[(C1.n)^2 + (C2^T.n)^2, (C1.k)^2 + (C2^T.k)^2, min(d, d^T)]]
        # dX = min(d^T_1, d_2), dZ = min(d1, d^T_2), d = min(dX, dZ)

        # GeneralizedShorCode
        # [[n1 * n2, k1 * k2, min(d1, d2)]]

        # Degenerate Quantum LDPC Codes With Good Finite Length Performance
        # # Example C1
        # l = 63
        # R, _ = residue_ring(S, x^l - 1)
        # h = R(1 + x^3 + x^34 + x^41 + x^57)
        # A = residue_polynomial_to_circulant_matrix(h)
        # Q = HypergraphProductCode(A, A)
        # @test length(Q) == 7938
        # @test dimension(Q) == 578
        # takes awhile to run

        # Example C2
        F, x = polynomial_ring(Oscar.Nemo.Native.GF(2), :x)
        l = 31
<<<<<<< HEAD
        R, = residue_ring(F, x^l -1)
=======
        R, _ = residue_ring(S, x^l - 1)
>>>>>>> 76a978b0
        h = R(1 + x^2 + x^5)
        A = residue_polynomial_to_circulant_matrix(h)
        Q = HypergraphProductCode(A, A)
        @test length(Q) == 1922
        @test dimension(Q) == 50
        # [[1922, 50]]_2 subsystem code

        # Quintavalle_basis
        Fone = F(1)
        for r in 2:4
            C = HammingCode(2, r)
            Fone = F(1)
            H = parity_check_matrix(C)
            nr_H = nrows(H)

            # Add some degerate rows so the dual code has k > 0
            rand1 = rand(1:nr_H)
            rand2 = rand(1:nr_H)
            rand3 = rand(1:nr_H)
            rand4 = rand(1:nr_H)
            H = vcat(H, H[rand1:rand1, :] + H[rand2:rand2, :],
                     H[rand3:rand3, :] + H[rand4:rand4, :])
            HGP = HypergraphProductCode(LinearCode(H, true))

            lx, lz = Quintavalle_basis(HGP)
            # Check the logical operators commute with the stabilizers
            @test iszero(HGP.X_stabs * transpose(lz))
            @test iszero(HGP.Z_stabs * transpose(lx))

            # Overlap should be zero in all cases except i == ii
            zero_sum_flag = true
            one_sum_flag = true
            count_zero_flag = true
            count_one_flag = true
            for i in 1:nrows(lx)
                for ii in 1:nrows(lz)
                    if i != ii
                        iszero(sum(lx[i, :] .* lz[ii, :])) || (zero_sum_flag = false)
                        iszero(length(findall(x -> x == Fone, lx[i, :] .* lz[ii, :]))) || (count_zero_flag = false;)
                    else
                        isone(sum(lx[i, :] .* lz[ii, :])) || (one_sum_flag = false;)
                        isone(length(findall(x -> x == Fone, lx[i, :] .* lz[ii, :]))) || (count_one_flag = false;)
                    end
                end
            end
            @test zero_sum_flag
            @test one_sum_flag
            @test count_zero_flag
            @test count_one_flag

            # Check the logical operators have weight >= code distance
              weight_flag = true
              for i in 1:HGP.k
                 (wt(lx[i:i, :]) < HGP.d || wt(lz[i:i, :]) < HGP.d) && (weight_flag = false;)
              end
              @test weight_flag
        end

        H1 = parity_check_matrix(HammingCode(2, 2))
        H2 = parity_check_matrix(HammingCode(2, 3))
        H1 = vcat(H1, H1[1:1, :] + H1[2:2, :])
        H2 = vcat(H2, H2[1:1, :] + H2[2:2, :])
        HGP = HypergraphProductCode(LinearCode(H1, true), LinearCode(H2, true))

        lx, lz = Quintavalle_basis(HGP)
        # Check the logical operators commute with the stabilizers
        @test iszero(HGP.X_stabs * transpose(lz))
        @test iszero(HGP.Z_stabs * transpose(lx))

        # Overlap should be zero in all cases except i == ii
        zero_sum_flag = true
        one_sum_flag = true
        count_zero_flag = true
        count_one_flag = true
        for i in 1:nrows(lx)
            for ii in 1:nrows(lz)
                if i != ii
                    iszero(sum(lx[i, :] .* lz[ii, :])) || (zero_sum_flag = false)
                    iszero(length(findall(x -> x == Fone, lx[i, :] .* lz[ii, :]))) || (count_zero_flag = false)
                else
                    isone(sum(lx[i, :] .* lz[ii, :])) || (one_sum_flag = false)
                    isone(length(findall(x -> x == Fone, lx[i, :] .* lz[ii, :]))) || (count_one_flag = false)
                end
            end
        end
        @test zero_sum_flag
        @test one_sum_flag
        @test count_zero_flag
        @test count_one_flag

        # Check the logical operators have weight >= code distance
        weight_flag = true
        for i in 1:HGP.k
            (wt(lx[i, :]) < HGP.d || wt(lz[i, :]) < HGP.d) && (weight_flag = false)
        end
        @test weight_flag

        # [[400,16,6]] code from Table 1 of https://doi.org/10.1103/PhysRevResearch.2.043423
        H = matrix(F, 12, 16, 
            [1 1 0 0 1 1 0 0 0 0 0 0 0 0 0 0;
             0 0 1 0 0 0 1 1 0 0 0 0 1 0 0 0;
             0 0 0 1 1 0 1 0 0 0 0 0 0 1 0 0;
             0 0 0 0 0 1 0 0 1 1 0 0 0 0 0 1;
             0 1 0 0 0 0 0 1 1 0 0 1 0 0 0 0;
             0 0 0 0 0 0 0 0 1 0 0 0 1 1 1 0;
             1 0 0 0 0 0 0 1 0 0 0 0 0 1 0 1;
             0 0 0 1 0 1 0 0 0 0 1 0 1 0 0 0;
             0 0 1 1 0 0 0 0 0 0 0 1 0 0 0 1;
             0 0 0 0 1 0 0 0 0 1 1 1 0 0 0 0;
             0 1 0 0 0 0 1 0 0 0 1 0 0 0 1 0;
             1 0 1 0 0 0 0 0 0 1 0 0 0 0 1 0])
        HGP = HypergraphProductCode(LinearCode(H, true))

        lx, lz = Quintavalle_basis(HGP)
        # Check the logical operators commute with the stabilizers
        @test iszero(HGP.X_stabs * transpose(lz))
        @test iszero(HGP.Z_stabs * transpose(lx))

        # Overlap should be zero in all cases except i == ii
        zero_sum_flag = true
        one_sum_flag = true
        count_zero_flag = true
        count_one_flag = true
        for i in 1:nrows(lx)
            for ii in 1:nrows(lz)
                if i != ii
                    iszero(sum(lx[i, :] .* lz[ii, :])) || (zero_sum_flag = false)
                    iszero(length(findall(x -> x == Fone, lx[i, :] .* lz[ii, :]))) || (count_zero_flag = false)
                else
                    isone(sum(lx[i, :] .* lz[ii, :])) || (one_sum_flag = false)
                    isone(length(findall(x -> x == Fone, lx[i, :] .* lz[ii, :]))) || (count_one_flag = false)
                end
            end
        end
        @test zero_sum_flag
        @test one_sum_flag
        @test count_zero_flag
        @test count_one_flag

        # Check the logical operators have weight >= code distance
        weight_flag = true
        for i in 1:HGP.k
            (wt(lx[i, :]) < HGP.d || wt(lz[i, :]) < HGP.d) && (weight_flag = false)
        end
        @test weight_flag

        # TODO codes from "LRESC" paper, make tests (long range _ surface code?)
        # # the dual of any [3, 2, 2] code is a [3, 1, 3] repetition code
        # # but we'll build this the GAP way anyway
        # C_GAP = GAP.Globals.BestKnownLinearCode(3, 2, GAP.Globals.GF(2));
        # G = GAP.Globals.GeneratorMat(C_GAP);
        # y = [GAP.Globals.Int(G[i, j]) for i in 1:2, j in 1:3];
        # C32 = LinearCode(y, 2);
        # R4 = RepetitionCode(2, 4);
        # seed1 = concatenate(C32, R4)
        # LRESC1 = HypergraphProductCode(parity_check_matrix(seed1), parity_check_matrix(seed1))

        # # unclear as to which [6, 2, 4] code they used here
        # C_GAP = GAP.Globals.BestKnownLinearCode(6, 2, GAP.Globals.GF(2));
        # G = GAP.Globals.GeneratorMat(C_GAP);
        # y = [GAP.Globals.Int(G[i, j]) for i in 1:2, j in 1:6];
        # C62 = LinearCode(y, 2)
        # R2 = RepetitionCode(2, 2);
        # seed2 = concatenate(C62, R2)
        # LRESC2 = HypergraphProductCode(parity_check_matrix(seed2), parity_check_matrix(seed2))

        # # they either could have used this code or the extended Hamming code below
        # C_GAP = GAP.Globals.BestKnownLinearCode(8, 4, GAP.Globals.GF(2));
        # G = GAP.Globals.GeneratorMat(C_GAP);
        # y = [GAP.Globals.Int(G[i, j]) for i in 1:4, j in 1:8];
        # C84 = LinearCode(y, 2)
        # R3 = RepetitionCode(2, 3);
        # seed3 = concatenate(C84, R3)
        # LRESC3 = HypergraphProductCode(parity_check_matrix(seed3), parity_check_matrix(seed3))

        # ext_Ham = extend(HammingCode(2, 3))
        # seed3_alt = concatenate(ext_Ham, R3)
        # LRESC3_alt = HypergraphProductCode(parity_check_matrix(seed3_alt), parity_check_matrix(seed3_alt))

        # julia> are_permutation_equivalent(C84, ext_Ham)
        # (false, missing)
    end

    @testset "Product Codes" begin
        # [512, 174, 8]] SPCDFoldProductCode from Section 4 of https://arxiv.org/pdf/2209.13474
        F = Oscar.Nemo.Native.GF(2)
        h = matrix(F, [1 1])
        id = identity_matrix(F, 2)
        H_X = vcat(
            h ⊗ h ⊗ h ⊗ id ⊗ id ⊗ id ⊗ id ⊗ id ⊗ id,
            id ⊗ id ⊗ id ⊗ h ⊗ h ⊗ h ⊗ id ⊗ id ⊗ id,
            id ⊗ id ⊗ id ⊗ id ⊗ id ⊗ id ⊗ h ⊗ h ⊗ h)
        H_Z = vcat(
            h ⊗ id ⊗ id ⊗ h ⊗ id ⊗ id ⊗ h ⊗ id ⊗ id,
            id ⊗ h ⊗ id ⊗ id ⊗ h ⊗ id ⊗ id ⊗ h ⊗ id,
            id ⊗ id ⊗ h ⊗ id ⊗ id ⊗ h ⊗ id ⊗ id ⊗ h)
        SPCtest = SPCDFoldProductCode(3)
        @test length(SPCtest) == 512
        @test dimension(SPCtest) == 174
        @test_broken minimum_distance(SPCtest) == 8
        @test_broken H_X == SPCtest.X_stabs
        @test_broken H_Z == SPCtest.Z_stabs
    end

    @testset "BivariateBicycleCode" begin
        # bivariate bicycle codes
        S, (x, y) = polynomial_ring(Oscar.Nemo.Native.GF(2), [:x, :y])

        # Table 3 of https://arxiv.org/pdf/2308.07915
        # [[72, 12, 6]]
        l = 6
        m = 6
        R, _ = quo(S, ideal(S, [x^l - 1, y^m - 1]))
        a = R(x^3 + y + y^2)
        b = R(y^3 + x + x^2)
        Q = BivariateBicycleCode(a, b)
        @test length(Q) == 72
        @test dimension(Q) == 12
        @test_broken minimum_distance(S) == 6

        # [[90, 8, 10]]
        l = 15
        m = 3
        R, _ = quo(S, ideal(S, [x^l - 1, y^m - 1]))
        a = R(x^9 + y + y^2)
        b = R(1 + x^2 + x^7)
        Q = BivariateBicycleCode(a, b)
        @test length(Q) == 90
        @test dimension(Q) == 8
        @test_broken minimum_distance(S) == 10

        # [[108, 8, 10]]
        l = 9
        m = 6
        R, _ = quo(S, ideal(S, [x^l - 1, y^m - 1]))
        a = R(x^3 + y + y^2)
        b = R(y^3 + x + x^2)
        Q = BivariateBicycleCode(a, b)
        @test length(Q) == 108
        @test dimension(Q) == 8
        @test_broken minimum_distance(S) == 10

        # [[144, 12, 12]]
        l = 12
        m = 6
        R, _ = quo(S, ideal(S, [x^l - 1, y^m - 1]))
        a = R(x^3 + y + y^2)
        b = R(y^3 + x + x^2)
        Q = BivariateBicycleCode(a, b)
        @test length(Q) == 144
        @test dimension(Q) == 12
        @test_broken minimum_distance(S) == 12

        # [[288, 12, 18]]
        l = 12
        m = 12
        R, _ = quo(S, ideal(S, [x^l - 1, y^m - 1]))
        a = R(x^3 + y^2 + y^7)
        b = R(y^3 + x + x^2)
        Q = BivariateBicycleCode(a, b)
        @test length(Q) == 288
        @test dimension(Q) == 12
        @test_broken minimum_distance(S) == 18

        # [[360, 12, ≤24]]
        l = 30
        m = 6
        R, _ = quo(S, ideal(S, [x^l - 1, y^m - 1]))
        a = R(x^9 + y + y^2)
        b = R(y^3 + x^25 + x^26)
        Q = BivariateBicycleCode(a, b)
        @test length(Q) == 360
        @test dimension(Q) == 12

        # [[756, 16, ≤34]]
        l = 21
        m = 18
        R, _ = quo(S, ideal(S, [x^l - 1, y^m - 1]))
        a = R(x^3 + y^10 + y^17)
        b = R(y^5 + x^3 + x^19)
        Q = BivariateBicycleCode(a, b)
        @test length(Q) == 756
        @test dimension(Q) == 16

        # Table 1 of https://arxiv.org/pdf/2408.10001
        # [[54, 8, 6]]
        l = 3
        m = 9
        R, _ = quo(S, ideal(S, [x^l - 1, y^m - 1]))
        a = R(1 + y^2 + y^4)
        b = R(y^3 + x + x^2)
        Q = BivariateBicycleCode(a, b)
        @test length(Q) == 54
        @test dimension(Q) == 8
        @test_broken minimum_distance(S) == 6

        # [[98, 6, 12]]
        l = 7
        m = 7
        R, _ = quo(S, ideal(S, [x^l - 1, y^m - 1]))
        a = R(x^3 + y^5 + y^6)
        b = R(y^2 + x^3 + x^5)
        Q = BivariateBicycleCode(a, b)
        @test length(Q) == 98
        @test dimension(Q) == 6
        @test_broken minimum_distance(S) == 12

        # [[126, 8, 10]]
        l = 3
        m = 21
        R, _ = quo(S, ideal(S, [x^l - 1, y^m - 1]))
        a = R(1 + y^2 + y^10)
        b = R(y^3 + x + x^2)
        Q = BivariateBicycleCode(a, b)
        @test length(Q) == 126
        @test dimension(Q) == 8
        @test_broken minimum_distance(S) == 10

        # [[150, 16, 8]]
        l = 5
        m = 15
        R, _ = quo(S, ideal(S, [x^l - 1, y^m - 1]))
        a = R(1 + y^6 + y^8)
        b = R(y^5 + x + x^4)
        Q = BivariateBicycleCode(a, b)
        @test length(Q) == 150
        @test dimension(Q) == 16
        @test_broken minimum_distance(S) == 8

        # [[162, 8, 14]]
        l = 3
        m = 27
        R, _ = quo(S, ideal(S, [x^l - 1, y^m - 1]))
        a = R(1 + y^10 + y^14)
        b = R(y^12 + x + x^2)
        Q = BivariateBicycleCode(a, b)
        @test length(Q) == 162
        @test dimension(Q) == 8
        @test_broken minimum_distance(S) == 14

        # [[180, 8, 16]]
        l = 6
        m = 15
        R, _ = quo(S, ideal(S, [x^l - 1, y^m - 1]))
        a = R(x^3 + y + y^2)
        b = R(y^6 + x^4 + x^5)
        Q = BivariateBicycleCode(a, b)
        @test length(Q) == 180
        @test dimension(Q) == 8

        # Table 1 of https://arxiv.org/pdf/2404.17676
        # [[72, 8, 6]]
        l = 12
        m = 3
        R, _ = quo(S, ideal(S, [x^l - 1, y^m - 1]))
        a = R(x^9 + y^1 + y^2)
        b = R(1 + x^1 + x^11)
        Q = BivariateBicycleCode(a, b)
        @test length(Q) == 72
        @test dimension(Q) == 8
        @test_broken minimum_distance(S) == 6

        # [[90, 8, 6]]
        l = 9
        m = 5
        R, _ = quo(S, ideal(S, [x^l - 1, y^m - 1]))
        a = R(x^8 + y^4 + y^1)
        b = R(y^5 + x^8 + x^7)
        Q = BivariateBicycleCode(a, b)
        @test length(Q) == 90
        @test dimension(Q) == 8
        @test_broken minimum_distance(S) == 6

        # [[120, 8, 8]]
        l = 12
        m = 5
        R, _ = quo(S, ideal(S, [x^l - 1, y^m - 1]))
        a = R(x^10 + y^4 + y^1)
        b = R(1 + x^1 + x^2)
        Q = BivariateBicycleCode(a, b)
        @test length(Q) == 120
        @test dimension(Q) == 8
        @test_broken minimum_distance(S) == 8

        # [[150, 8, 8]]
        l = 15
        m = 5
        R, _ = quo(S, ideal(S, [x^l - 1, y^m - 1]))
        a = R(x^5 + y^2 + y^3)
        b = R(y^2 + x^7 + x^6)
        Q = BivariateBicycleCode(a, b)
        @test length(Q) == 150
        @test dimension(Q) == 8
        @test_broken minimum_distance(S) == 8

        # [[196, 12, 8]]
        l = 14
        m = 7
        R, _ = quo(S, ideal(S, [x^l - 1, y^m - 1]))
        a = R(x^6 + y^5 + y^6)
        b = R(1 + x^4 + x^13)
        Q = BivariateBicycleCode(a, b)
        @test length(Q) == 196
        @test dimension(Q) == 12
        @test_broken minimum_distance(S) == 8
    end

<<<<<<< HEAD
    @testset "CoprimeBivariateBicycleCode" begin
        # Coprime Bivariate Bicycle codes
        # Table 2 of https://arxiv.org/pdf/2408.10001v1
        # [[30, 4, 6]]
        S, (P) = polynomial_ring(Oscar.Nemo.Native.GF(2), [:P])
        l = 3
        m = 5
        R, _ = quo(S, ideal(S, [P[1]^(l*m)]))
        a = R(1 + P[1] + P[1]^2)
        b = R(P[1] + P[1]^3 + P[1]^8)
        Q = CoprimeBivariateBicycleCode(a, b)
        @test length(Q) == 30
        @test dimension(Q) == 4
        @test_broken minimum_distance(Q) == 6

        # [[42, 6, 6]]
        l = 3
        m = 7
        R, _ = quo(S, ideal(S, [P[1]^(l*m)]))
        a = R(1 + P[1]^2 + P[1]^3)
        b = R(P[1] + P[1]^3 + P[1]^11)
        Q = CoprimeBivariateBicycleCode(a, b)
        @test length(Q) == 42
        @test dimension(Q) == 6
        @test_broken minimum_distance(Q) == 6

        # [[70, 6, 8]]
        l = 5
        m = 7
        R, _ = quo(S, ideal(S, [P[1]^(l*m)]))
        a = R(1 + P[1] + P[1]^5)
        b = R(1 + P[1] + P[1]^12)
        Q = CoprimeBivariateBicycleCode(a, b)
        @test length(Q) == 70
        @test dimension(Q) == 6
        @test_broken minimum_distance(Q) == 8

        # [[108, 12, 6]]
        l = 2
        m = 27
        R, _ = quo(S, ideal(S, [P[1]^(l*m)]))
        a = R(P[1]^2 + P[1]^5 + P[1]^44)
        b = R(P[1]^8 + P[1]^14 + P[1]^47)
        Q = CoprimeBivariateBicycleCode(a, b)
        @test length(Q) == 108
        @test dimension(Q) == 12
        @test_broken minimum_distance(Q) == 6

        # [126, 12, 10]]
        l = 7
        m = 9
        R, _ = quo(S, ideal(S, [P[1]^(l*m)]))
        a = R(1 + P[1] + P[1]^58)
        b = R(P[1]^3 + P[1]^16 + P[1]^44)
        Q = CoprimeBivariateBicycleCode(a, b)
        @test length(Q) == 126
        @test dimension(Q) == 12
        @test_broken minimum_distance(Q) == 10
    end

    @testset "BiasTailoredLiftedProductCode" begin
        # [[882, 24, d ≤ 24]] from Appendix B of https://arxiv.org/pdf/2202.01702
        F = Oscar.Nemo.Native.GF(2)
        S, x = polynomial_ring(F, :x)
        l = 63
        R, _ = residue_ring(S, x^l - 1)
        A1 = matrix(R, 1, 1, [1 + x^1 + x^6])
        A2 = matrix(R, 7, 7,
             [x^36, 0   , 0   , 0   , 0   , 1   , x^9 ,
              x^9 , x^36, 0   , 0   , 0   , 0   , 1   ,
              1   , x^9 , x^36, 0   , 0   , 0   , 0   ,
              0   , 1   , x^9 , x^36, 0   , 0   , 0   ,
              0   , 0   , 1   , x^9 , x^36, 0   , 0   ,
              0   , 0   , 0   , 1   , x^9 , x^36, 0   ,
              0   , 0   , 0   , 0   , 1   , x^9 , x^36])
        Q = BiasTailoredLiftedProductCode(A1, A2)
        @test length(Q) == 882
        @test dimension(Q) == 24
        @test_broken minimum_distance(Q) == 24

        # [[416, 18, d ≤ 20]] from Example 4.1 of https://arxiv.org/pdf/2202.01702
        S, x = polynomial_ring(F, :x)
        l = 13
        R, _ = residue_ring(S, x^l - 1)
        A1 = matrix(R, 4, 4,
             [1   , x^11, x^7 , x^12,
              x^1 , x^8 , x^2 , x^8 ,
              x^11, 1   , x^4 , x^8 ,
              x^6 , x^1 , x^4 , x^12,])
        A2 = A1
        Q = BiasTailoredLiftedProductCode(A1, A2)
        @test length(Q) == 416
        @test dimension(Q) == 18
        @test_broken minimum_distance(Q) == 20
    end
=======
    # @testset "CoprimeBivariateBicycleCode" begin
    #     # coprime bivariate bicycle codes
    #     S, P = polynomial_ring(Oscar.Nemo.Native.GF(2), :P)

    #     # Table 2 of https://arxiv.org/pdf/2408.10001v1
    #     # [[30, 4, 6]]
    #     l = 3
    #     m = 5
    #     R, _ = residue_ring(S, P^(l * m) - 1)
    #     a = R(1 + P + P^2)
    #     b = R(P + P^3 + P^8)
    #     Q = CoprimeBivariateBicycleCode(a, b)
    #     @test length(Q) == 30
    #     @test dimension(Q) == 4
    #     @test_broken minimum_distance(Q) == 6

    #     # [[42, 6, 6]]
    #     l = 3
    #     m = 7
    #     R, _ = residue_ring(S, P^(l * m) - 1)
    #     a = R(1 + P^2 + P^3)
    #     b = R(P + P^3 + P^11)
    #     Q = CoprimeBivariateBicycleCode(a, b)
    #     @test length(Q) == 42
    #     @test dimension(Q) == 6
    #     @test_broken minimum_distance(Q) == 6

    #     # [[70, 6, 8]]
    #     l = 5
    #     m = 7
    #     R, _ = residue_ring(S, P^(l * m) - 1)
    #     a = R(1 + P + P^5)
    #     b = R(1 + P + P^12)
    #     Q = CoprimeBivariateBicycleCode(a, b)
    #     @test length(Q) == 70
    #     @test dimension(Q) == 6
    #     @test_broken minimum_distance(Q) == 8

    #     # [[108, 12, 6]]
    #     l = 2
    #     m = 27
    #     R, _ = residue_ring(S, P^(l * m) - 1)
    #     a = R(P^2 + P^5 + P^44)
    #     b = R(P^8 + P^14 + P^47)
    #     Q = CoprimeBivariateBicycleCode(a, b)
    #     @test length(Q) == 108
    #     @test dimension(Q) == 12
    #     @test_broken minimum_distance(Q) == 6

    #     # [[126, 12, 10]]
    #     l = 7
    #     m = 9
    #     R, _ = residue_ring(S, P^(l * m) - 1)
    #     a = R(1 + P + P^58)
    #     b = R(P^3 + P^16 + P^44)
    #     Q = CoprimeBivariateBicycleCode(a, b)
    #     @test length(Q) == 126
    #     @test dimension(Q) == 12
    #     @test_broken minimum_distance(Q) == 10
    # end
>>>>>>> 76a978b0
end<|MERGE_RESOLUTION|>--- conflicted
+++ resolved
@@ -198,11 +198,7 @@
         # Example C2
         F, x = polynomial_ring(Oscar.Nemo.Native.GF(2), :x)
         l = 31
-<<<<<<< HEAD
         R, = residue_ring(F, x^l -1)
-=======
-        R, _ = residue_ring(S, x^l - 1)
->>>>>>> 76a978b0
         h = R(1 + x^2 + x^5)
         A = residue_polynomial_to_circulant_matrix(h)
         Q = HypergraphProductCode(A, A)
@@ -610,66 +606,66 @@
         @test_broken minimum_distance(S) == 8
     end
 
-<<<<<<< HEAD
-    @testset "CoprimeBivariateBicycleCode" begin
-        # Coprime Bivariate Bicycle codes
-        # Table 2 of https://arxiv.org/pdf/2408.10001v1
-        # [[30, 4, 6]]
-        S, (P) = polynomial_ring(Oscar.Nemo.Native.GF(2), [:P])
-        l = 3
-        m = 5
-        R, _ = quo(S, ideal(S, [P[1]^(l*m)]))
-        a = R(1 + P[1] + P[1]^2)
-        b = R(P[1] + P[1]^3 + P[1]^8)
-        Q = CoprimeBivariateBicycleCode(a, b)
-        @test length(Q) == 30
-        @test dimension(Q) == 4
-        @test_broken minimum_distance(Q) == 6
-
-        # [[42, 6, 6]]
-        l = 3
-        m = 7
-        R, _ = quo(S, ideal(S, [P[1]^(l*m)]))
-        a = R(1 + P[1]^2 + P[1]^3)
-        b = R(P[1] + P[1]^3 + P[1]^11)
-        Q = CoprimeBivariateBicycleCode(a, b)
-        @test length(Q) == 42
-        @test dimension(Q) == 6
-        @test_broken minimum_distance(Q) == 6
-
-        # [[70, 6, 8]]
-        l = 5
-        m = 7
-        R, _ = quo(S, ideal(S, [P[1]^(l*m)]))
-        a = R(1 + P[1] + P[1]^5)
-        b = R(1 + P[1] + P[1]^12)
-        Q = CoprimeBivariateBicycleCode(a, b)
-        @test length(Q) == 70
-        @test dimension(Q) == 6
-        @test_broken minimum_distance(Q) == 8
-
-        # [[108, 12, 6]]
-        l = 2
-        m = 27
-        R, _ = quo(S, ideal(S, [P[1]^(l*m)]))
-        a = R(P[1]^2 + P[1]^5 + P[1]^44)
-        b = R(P[1]^8 + P[1]^14 + P[1]^47)
-        Q = CoprimeBivariateBicycleCode(a, b)
-        @test length(Q) == 108
-        @test dimension(Q) == 12
-        @test_broken minimum_distance(Q) == 6
-
-        # [126, 12, 10]]
-        l = 7
-        m = 9
-        R, _ = quo(S, ideal(S, [P[1]^(l*m)]))
-        a = R(1 + P[1] + P[1]^58)
-        b = R(P[1]^3 + P[1]^16 + P[1]^44)
-        Q = CoprimeBivariateBicycleCode(a, b)
-        @test length(Q) == 126
-        @test dimension(Q) == 12
-        @test_broken minimum_distance(Q) == 10
-    end
+    # @testset "CoprimeBivariateBicycleCode" begin
+    #     # coprime bivariate bicycle codes
+    #     S, P = polynomial_ring(Oscar.Nemo.Native.GF(2), :P)
+
+    #     # Table 2 of https://arxiv.org/pdf/2408.10001v1
+    #     # [[30, 4, 6]]
+    #     l = 3
+    #     m = 5
+    #     R, _ = residue_ring(S, P^(l * m) - 1)
+    #     a = R(1 + P + P^2)
+    #     b = R(P + P^3 + P^8)
+    #     Q = CoprimeBivariateBicycleCode(a, b)
+    #     @test length(Q) == 30
+    #     @test dimension(Q) == 4
+    #     @test_broken minimum_distance(Q) == 6
+
+    #     # [[42, 6, 6]]
+    #     l = 3
+    #     m = 7
+    #     R, _ = residue_ring(S, P^(l * m) - 1)
+    #     a = R(1 + P^2 + P^3)
+    #     b = R(P + P^3 + P^11)
+    #     Q = CoprimeBivariateBicycleCode(a, b)
+    #     @test length(Q) == 42
+    #     @test dimension(Q) == 6
+    #     @test_broken minimum_distance(Q) == 6
+
+    #     # [[70, 6, 8]]
+    #     l = 5
+    #     m = 7
+    #     R, _ = residue_ring(S, P^(l * m) - 1)
+    #     a = R(1 + P + P^5)
+    #     b = R(1 + P + P^12)
+    #     Q = CoprimeBivariateBicycleCode(a, b)
+    #     @test length(Q) == 70
+    #     @test dimension(Q) == 6
+    #     @test_broken minimum_distance(Q) == 8
+
+    #     # [[108, 12, 6]]
+    #     l = 2
+    #     m = 27
+    #     R, _ = residue_ring(S, P^(l * m) - 1)
+    #     a = R(P^2 + P^5 + P^44)
+    #     b = R(P^8 + P^14 + P^47)
+    #     Q = CoprimeBivariateBicycleCode(a, b)
+    #     @test length(Q) == 108
+    #     @test dimension(Q) == 12
+    #     @test_broken minimum_distance(Q) == 6
+
+    #     # [[126, 12, 10]]
+    #     l = 7
+    #     m = 9
+    #     R, _ = residue_ring(S, P^(l * m) - 1)
+    #     a = R(1 + P + P^58)
+    #     b = R(P^3 + P^16 + P^44)
+    #     Q = CoprimeBivariateBicycleCode(a, b)
+    #     @test length(Q) == 126
+    #     @test dimension(Q) == 12
+    #     @test_broken minimum_distance(Q) == 10
+    # end
 
     @testset "BiasTailoredLiftedProductCode" begin
         # [[882, 24, d ≤ 24]] from Appendix B of https://arxiv.org/pdf/2202.01702
@@ -706,66 +702,4 @@
         @test dimension(Q) == 18
         @test_broken minimum_distance(Q) == 20
     end
-=======
-    # @testset "CoprimeBivariateBicycleCode" begin
-    #     # coprime bivariate bicycle codes
-    #     S, P = polynomial_ring(Oscar.Nemo.Native.GF(2), :P)
-
-    #     # Table 2 of https://arxiv.org/pdf/2408.10001v1
-    #     # [[30, 4, 6]]
-    #     l = 3
-    #     m = 5
-    #     R, _ = residue_ring(S, P^(l * m) - 1)
-    #     a = R(1 + P + P^2)
-    #     b = R(P + P^3 + P^8)
-    #     Q = CoprimeBivariateBicycleCode(a, b)
-    #     @test length(Q) == 30
-    #     @test dimension(Q) == 4
-    #     @test_broken minimum_distance(Q) == 6
-
-    #     # [[42, 6, 6]]
-    #     l = 3
-    #     m = 7
-    #     R, _ = residue_ring(S, P^(l * m) - 1)
-    #     a = R(1 + P^2 + P^3)
-    #     b = R(P + P^3 + P^11)
-    #     Q = CoprimeBivariateBicycleCode(a, b)
-    #     @test length(Q) == 42
-    #     @test dimension(Q) == 6
-    #     @test_broken minimum_distance(Q) == 6
-
-    #     # [[70, 6, 8]]
-    #     l = 5
-    #     m = 7
-    #     R, _ = residue_ring(S, P^(l * m) - 1)
-    #     a = R(1 + P + P^5)
-    #     b = R(1 + P + P^12)
-    #     Q = CoprimeBivariateBicycleCode(a, b)
-    #     @test length(Q) == 70
-    #     @test dimension(Q) == 6
-    #     @test_broken minimum_distance(Q) == 8
-
-    #     # [[108, 12, 6]]
-    #     l = 2
-    #     m = 27
-    #     R, _ = residue_ring(S, P^(l * m) - 1)
-    #     a = R(P^2 + P^5 + P^44)
-    #     b = R(P^8 + P^14 + P^47)
-    #     Q = CoprimeBivariateBicycleCode(a, b)
-    #     @test length(Q) == 108
-    #     @test dimension(Q) == 12
-    #     @test_broken minimum_distance(Q) == 6
-
-    #     # [[126, 12, 10]]
-    #     l = 7
-    #     m = 9
-    #     R, _ = residue_ring(S, P^(l * m) - 1)
-    #     a = R(1 + P + P^58)
-    #     b = R(P^3 + P^16 + P^44)
-    #     Q = CoprimeBivariateBicycleCode(a, b)
-    #     @test length(Q) == 126
-    #     @test dimension(Q) == 12
-    #     @test_broken minimum_distance(Q) == 10
-    # end
->>>>>>> 76a978b0
 end