--- conflicted
+++ resolved
@@ -52,41 +52,18 @@
         @test rank(G_and_G) == dimension(C_G_and_G)
         @test G == generator_matrix(C_G_and_G)
 
-<<<<<<< HEAD
-        # information set tests:
-=======
         # information_set tests:
->>>>>>> aa0f3a74
         F = Oscar.Nemo.Native.GF(2)
 
         # a code with G in standard form 
         Gstd = matrix(F, [1 0; 0 1])
         Cstd = LinearCode(Gstd);
         pivs = information_set(Cstd)
-<<<<<<< HEAD
-        @test pivs == [1,2]
-=======
         @test pivs == [1, 2]
->>>>>>> aa0f3a74
 
         # codes with nontrivial pivots:
         G = matrix(F, [1 1 0 0 0; 0 0 1 1 1])
         C = LinearCode(G);
-<<<<<<< HEAD
-        pivs = information_set(C)
-        @test pivs == [1,3]
-
-        C_ham = HammingCode(2, 3)
-        pivs = information_set(C_ham)
-        expected_info_mat = matrix(F, [1 0 0 0; 1 1 0 0; 0 1 1 0; 1 1 0 1])
-        @test pivs == [1, 2, 3, 4]
-
-        C = deepcopy(C_ham)
-        C.G[:,1] = C_ham.G[:, 5]
-        C.G[:,5] = C_ham.G[:, 1]
-        pivs = information_set(C)
-        @test pivs == [1, 2, 3, 5]
-=======
         @test information_set(C) == [1, 3]
 
         C_ham = HammingCode(2, 3)
@@ -96,7 +73,6 @@
         C.G[:, 1] = C_ham.G[:, 5]
         C.G[:, 5] = C_ham.G[:, 1]
         @test information_set(C) == [1, 2, 3, 5]
->>>>>>> aa0f3a74
     end
 
     @testset "Puncturing examples" begin
@@ -182,17 +158,10 @@
         G3 = matrix(F, [1 1 0 0 0 0; 1 0 1 0 0 0; 1 1 1 1 1 1])
         C3 = LinearCode(G3)
         LinearCode(words(C1))
-<<<<<<< HEAD
-        bool1, permutation1 = CodingTheory.are_perm_equivalent_exhaustive_search(C1, C2)
-        @test bool1
-        @test !(permutation1 === missing)
-        bool2, permutation2 = CodingTheory.are_perm_equivalent_exhaustive_search(C1, C3)
-=======
         bool1, permutation1 = CodingTheory._are_perm_equivalent_exhaustive_search(C1, C2)
         @test bool1
         @test !(permutation1 === missing)
         bool2, permutation2 = CodingTheory._are_perm_equivalent_exhaustive_search(C1, C3)
->>>>>>> aa0f3a74
         @test !bool2
         @test permutation2 === missing
  
@@ -242,7 +211,4 @@
 
         # simplex code itself has dimension k(k + 1)/2
         #
-
-       
-
 end