--- conflicted
+++ resolved
@@ -213,7 +213,6 @@
   year={2024}
 }
 
-<<<<<<< HEAD
 @article{ostrev2024classical,
   title={Classical product code constructions for quantum Calderbank-Shor-Steane codes},
   author={Ostrev, Dimiter and Orsucci, Davide and L{\'a}zaro, Francisco and Matuz, Balazs},
@@ -222,7 +221,8 @@
   pages={1420},
   year={2024},
   publisher={Verein zur F{\"o}rderung des Open Access Publizierens in den Quantenwissenschaften}
-=======
+}
+
 @book{kreher1999combinatorial,
   title={Combinatorial algorithms: generation, enumeration, and search},
   author={Kreher, Donald L and Stinson, Douglas R},
@@ -240,5 +240,4 @@
   pages={517--521},
   year={1976},
   publisher={ACM New York, NY, USA}
->>>>>>> ed3e65de
 }